--- conflicted
+++ resolved
@@ -626,11 +626,7 @@
                 index = index.rename({axis.name: "__DUMMY_" + axis.name})
             array = haliax.broadcast_to(array, index.axes, ensure_order=False, enforce_no_extra_axes=False)
             new_axes = eliminate_axes(array.axes, axis)
-<<<<<<< HEAD
-            index = haliax.broadcast_to(index, new_axes, ensure_order=True, enforce_no_extra_axes=False)
-=======
             index = haliax.broadcast_to(index, new_axes, ensure_order=True, enforce_no_extra_axes=True)
->>>>>>> 64224c43
 
             axis_index = array._lookup_indices(axis)  # if it moved
             index_array = jnp.expand_dims(index.array, axis=axis_index)

--- conflicted
+++ resolved
@@ -5,7 +5,7 @@
 import typing
 import warnings
 from math import prod
-from typing import Callable, ContextManager, Mapping, ParamSpec, Sequence, TypeVar
+from typing import Callable, ContextManager, Mapping, Optional, ParamSpec, Sequence, TypeVar
 
 import equinox as eqx
 import jax
@@ -180,13 +180,9 @@
 
 def pspec_for(
     tree: PyTree,
-    resource_mapping: ResourceMapping | None = None,
+    resource_mapping: Optional[ResourceMapping] = None,
     preserve_existing_shardings: bool = True,
     use_auto_sharding: bool = True,
-<<<<<<< HEAD
-    mesh: Mesh | None = None,
-=======
->>>>>>> b600d85e
 ) -> PyTree:
     """Infer the :class:`PartitionSpec` for a module.
 
@@ -273,10 +269,10 @@
 
 def infer_resource_partitions(
     tree: PyTree,
-    resource_mapping: Optional[ResourceMapping] = None,
+    resource_mapping: ResourceMapping | None = None,
     preserve_existing_shardings: bool = True,
     use_auto_sharding: bool = True,
-    mesh: Optional[Mesh] = None,
+    mesh: Mesh | None = None,
 ) -> PyTree:
     """
     Infer the sharding for a module, to be used with ``named_jit``.

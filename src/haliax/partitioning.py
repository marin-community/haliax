--- conflicted
+++ resolved
@@ -10,11 +10,7 @@
 import typing
 import warnings
 from math import prod
-<<<<<<< HEAD
 from typing import Callable, ContextManager, Mapping, ParamSpec, Sequence, TypeAlias, TypeVar
-=======
-from typing import Callable, ContextManager, Mapping, Optional, ParamSpec, Sequence, TypeVar, Union, cast
->>>>>>> 9e6d0a2b
 
 import equinox as eqx
 import jax
@@ -34,14 +30,9 @@
 from .tree_util import hashable_combine, hashable_partition
 from .util import StringHolderEnum
 
-<<<<<<< HEAD
 PhysicalAxisSpec: TypeAlias = str | Sequence[str]
 ResourceMapping: TypeAlias = Mapping[str, PhysicalAxisSpec]
-=======
-PhysicalAxisSpec = Union[(str), Sequence[str]]
-ResourceMapping = Mapping[(str), PhysicalAxisSpec]
 MeshLike = Union[Mesh, AbstractMesh]
->>>>>>> 9e6d0a2b
 """Mapping from logical axis names to physical axis names"""
 
 F = typing.TypeVar("F", bound=typing.Callable)
@@ -101,9 +92,6 @@
     return _mapping_holder.thread_data.resource_mapping
 
 
-<<<<<<< HEAD
-def auto_sharded(x: T, mesh: Mesh | None = None) -> T:
-=======
 def _resolve_mesh(mesh: Optional[MeshLike] = None) -> Optional[MeshLike]:
     """Inside jit, prefer an abstract mesh, outside jit prefer a concrete mesh."""
 
@@ -169,8 +157,7 @@
     return mesh_context(mesh)
 
 
-def auto_sharded(x: T, mesh: Optional[Mesh] = None) -> T:
->>>>>>> 9e6d0a2b
+def auto_sharded(x: T, mesh: Mesh | None = None) -> T:
     """
     Shard a PyTree using the global axis mapping. NamedArrays in the PyTree are sharded using the axis mapping
      and the names in the tree.
@@ -204,13 +191,6 @@
 
     assert not isinstance(mesh, dict)
 
-<<<<<<< HEAD
-    if mesh is None:
-        mesh = get_abstract_mesh()
-
-        if mesh is None or mesh.empty:
-            return x
-=======
     resolved_mesh = _resolve_mesh(mesh)
 
     if resolved_mesh is None:
@@ -220,7 +200,6 @@
 
     if isinstance(resolved_mesh, AbstractMesh) and resolved_mesh.empty:
         return x
->>>>>>> 9e6d0a2b
 
     if is_in_jit() and is_on_mac_metal():
         warnings.warn("Sharding constraints are not supported in jit on metal", RuntimeWarning)
@@ -343,12 +322,7 @@
     tree: PyTree,
     resource_mapping: ResourceMapping | None = None,
     preserve_existing_shardings: bool = True,
-<<<<<<< HEAD
-    use_auto_sharding: bool = True,
     mesh: Mesh | None = None,
-=======
-    mesh: Optional[Mesh] = None,
->>>>>>> 9e6d0a2b
 ) -> PyTree:
     """
     Infer the sharding for a module, to be used with ``named_jit``.
@@ -364,17 +338,10 @@
         preserve_existing_shardings=preserve_existing_shardings,
     )
 
-<<<<<<< HEAD
-    mesh = mesh or get_abstract_mesh()
-    if mesh is None:
-        raise ValueError("No mesh found")
-    assert not isinstance(mesh, dict)
-=======
     resolved_mesh = _resolve_mesh(mesh)
     if resolved_mesh is None:
         raise ValueError("No mesh found")
     assert not isinstance(resolved_mesh, dict)
->>>>>>> 9e6d0a2b
 
     def to_sharding(node: typing.Any, spec: typing.Any):
         if spec is None:
@@ -721,11 +688,7 @@
 def physical_axis_size(axis: AxisSelector, mapping: ResourceMapping | None = None) -> int | None:
     """Get the physical axis size for a logical axis. This is the product of the size of all physical axes
     that this logical axis is mapped to."""
-<<<<<<< HEAD
-    mesh = get_abstract_mesh()
-=======
     mesh = _resolve_mesh()
->>>>>>> 9e6d0a2b
 
     if mesh is None:
         raise ValueError("No mesh found")
@@ -742,19 +705,14 @@
 
 
 def sharding_for_axis(
-<<<<<<< HEAD
-    axis: AxisSelection, mapping: ResourceMapping | None = None, mesh: Mesh | None = None
-) -> NamedSharding:
-    """Get the sharding for a single axis"""
-    resolved_mesh = mesh or get_abstract_mesh()
-=======
     axis: AxisSelection, mapping: Optional[ResourceMapping] = None, mesh: Optional[MeshLike] = None
 ) -> NamedSharding:
     """Get the sharding for a single axis"""
     resolved_mesh = _resolve_mesh(mesh)
->>>>>>> 9e6d0a2b
     if resolved_mesh is None:
         raise ValueError("No mesh found")
+
+    return NamedSharding(resolved_mesh, pspec_for_axis(axis, mapping))
 
     return NamedSharding(resolved_mesh, pspec_for_axis(axis, mapping))
 
@@ -775,17 +733,6 @@
         return Axis(axis.name, new_size)
 
 
-<<<<<<< HEAD
-def _get_mesh() -> Mesh | AbstractMesh:
-    """Deprecated helper that simply proxies to :func:`get_abstract_mesh`."""
-
-    warnings.warn(
-        "`_get_mesh` is deprecated; use `get_abstract_mesh` instead.",
-        DeprecationWarning,
-        stacklevel=2,
-    )
-    return get_abstract_mesh()
-=======
 def _get_mesh() -> Mesh | None:
     """Deprecated helper that simply proxies to :func:`get_abstract_mesh`."""
 
@@ -797,7 +744,6 @@
 
     mesh = _resolve_mesh()
     return mesh
->>>>>>> 9e6d0a2b
 
 
 def _is_jit_tracer(x) -> bool:

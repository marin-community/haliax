--- conflicted
+++ resolved
@@ -1,11 +1,7 @@
 import dataclasses
 import functools as ft
-<<<<<<< HEAD
+import inspect
 from typing import Any, Callable, Literal, ParamSpec, Protocol, Sequence, TypeVar, Union, overload
-=======
-import inspect
-from typing import Any, Callable, Literal, ParamSpec, Protocol, Sequence, Tuple, TypeVar, Union, overload
->>>>>>> b600d85e
 
 import equinox as eqx
 import jax

import functools as ft
import typing
from typing import Any, Callable, List, Optional, Sequence, Union

import equinox as eqx
import jax
import numpy as np
from jax import numpy as jnp
from jax import random as jrandom
from jaxtyping import PRNGKeyArray


F = typing.TypeVar("F", bound=Callable[..., Any])


class Static(eqx.Module):
    value: Any = eqx.field(static=True)


def shaped_rng_split(key, split_shape: Union[int, Sequence[int]] = 2) -> PRNGKeyArray:
    if isinstance(split_shape, int):
        num_splits = split_shape
        split_shape = (num_splits,) + key.shape
    else:
        num_splits = np.prod(split_shape)
        split_shape = tuple(split_shape) + key.shape

    if num_splits == 1:
        return jnp.reshape(key, split_shape)

    unshaped = maybe_rng_split(key, num_splits)
    return jnp.reshape(unshaped, split_shape)


def maybe_rng_split(key: Optional[PRNGKeyArray], num: int = 2):
    """Splits a random key into multiple random keys. If the key is None, then it replicates the None. Also handles
    num == 1 case"""
    if key is None:
        return [None] * num
    elif num == 1:
        return jnp.reshape(key, (1,) + key.shape)
    else:
        return jrandom.split(key, num)


@ft.wraps(eqx.filter_eval_shape)
def filter_eval_shape(*args, **kwargs):
    import warnings

    warnings.warn("filter_eval_shape is deprecated, use eqx.filter_eval_shape instead", DeprecationWarning)
    return eqx.filter_eval_shape(*args, **kwargs)


def filter_checkpoint(fun: Callable, *, prevent_cse: bool = True, policy: Optional[Callable[..., bool]] = None):
    """As `jax.checkpoint`, but allows any Python object as inputs and outputs"""

    @ft.wraps(fun)
    def _fn(_static, _dynamic):
        _args, _kwargs = eqx.combine(_static, _dynamic)
        _out = fun(*_args, **_kwargs)
        _dynamic_out, _static_out = eqx.partition(_out, is_jax_array_like)
        return _dynamic_out, Static(_static_out)

    checkpointed_fun = jax.checkpoint(_fn, prevent_cse=prevent_cse, policy=policy, static_argnums=(0,))

    @ft.wraps(fun)
    def wrapper(*args, **kwargs):
        dynamic, static = eqx.partition((args, kwargs), is_jax_array_like)
        dynamic_out, static_out = checkpointed_fun(static, dynamic)

        return eqx.combine(dynamic_out, static_out.value)

    return wrapper


def is_jax_array_like(x):
    return hasattr(x, "shape") and hasattr(x, "dtype")


# adapted from jax but exposed so i can use it
def broadcast_prefix(prefix_tree: Any, full_tree: Any, is_leaf: Optional[Callable[[Any], bool]] = None) -> List[Any]:
    """Broadcast a prefix tree to match the structure of a full tree."""
    result = []
    num_leaves = lambda t: jax.tree_util.tree_structure(t).num_leaves  # noqa: E731
    add_leaves = lambda x, subtree: result.extend([x] * num_leaves(subtree))  # noqa: E731
    jax.tree_util.tree_map(add_leaves, prefix_tree, full_tree, is_leaf=is_leaf)
    full_structure = jax.tree_util.tree_structure(full_tree)

    return jax.tree_util.tree_unflatten(full_structure, result)


@ft.wraps(eqx.combine)
def combine(*args, **kwargs):
    import warnings

    warnings.warn("combine is deprecated, use eqx.combine instead", DeprecationWarning)
    return eqx.combine(*args, **kwargs)


def _UNSPECIFIED():
    raise ValueError("unspecified")


@typing.overload
def named_call(f: F, name: Optional[str] = None) -> F:
    ...


@typing.overload
def named_call(*, name: Optional[str] = None) -> Callable[[F], F]:
    ...


def named_call(f=_UNSPECIFIED, name: Optional[str] = None):
    if f is _UNSPECIFIED:
        return lambda f: named_call(f, name)  # type: ignore
    else:
        if name is None:
            name = f.__name__
            if name == "__call__":
                if hasattr(f, "__self__"):
                    name = f.__self__.__class__.__name__  # type: ignore
                else:
                    name = f.__qualname__.rsplit(".", maxsplit=1)[0]  # type: ignore
            else:
                name = f.__qualname__

        return jax.named_scope(name)(f)


<<<<<<< HEAD
def is_pallas_dslice(x: object) -> bool:
    try:
        from jax.experimental.pallas import dslice as pdslice
    except ImportError:
        return False

    _PALLAS_DSLICE_TYPE = type(pdslice(0, 1))
    return isinstance(x, _PALLAS_DSLICE_TYPE)
=======
def is_in_jit():
    return isinstance(jnp.zeros((), dtype=jnp.float32), jax.core.Tracer)
>>>>>>> 0f29c95e
<|MERGE_RESOLUTION|>--- conflicted
+++ resolved
@@ -128,7 +128,10 @@
         return jax.named_scope(name)(f)
 
 
-<<<<<<< HEAD
+def is_in_jit():
+    return isinstance(jnp.zeros((), dtype=jnp.float32), jax.core.Tracer)
+
+
 def is_pallas_dslice(x: object) -> bool:
     try:
         from jax.experimental.pallas import dslice as pdslice
@@ -136,8 +139,4 @@
         return False
 
     _PALLAS_DSLICE_TYPE = type(pdslice(0, 1))
-    return isinstance(x, _PALLAS_DSLICE_TYPE)
-=======
-def is_in_jit():
-    return isinstance(jnp.zeros((), dtype=jnp.float32), jax.core.Tracer)
->>>>>>> 0f29c95e
+    return isinstance(x, _PALLAS_DSLICE_TYPE)
# Copyright 2025 The Levanter Authors
#
# SPDX-License-Identifier: Apache-2.0


import typing as t
from typing import Optional, Sequence

import jax
import jax.numpy as jnp
from jax.typing import DTypeLike


import haliax.debug as debug
import haliax.nn as nn
import haliax.quantization as quantization
import haliax.random as random
import haliax.state_dict as state_dict
import haliax.tree_util as tree_util
import haliax.util as util
from .field import field

from ._src.dot import dot
from ._src.einsum import einsum
from ._src.rearrange import rearrange
from ._src.scan import ScanCheckpointPolicy
from .axis import (
    Axis,
    AxisSelection,
    AxisSelector,
    AxisSpec,
    axis_name,
    axis_size,
    axis_spec_to_tuple,
    concat_axes,
    dblock,
    ds,
    dslice,
    eliminate_axes,
    make_axes,
    replace_axis,
    resolve_axis,
    selects_axis,
    to_jax_shape,
)
from .core import (
    NamedArray,
    NamedArrayAxes,
    NamedArrayAxesSpec,
    NamedOrNumeric,
    are_shape_checks_enabled,
    broadcast_arrays,
    broadcast_axis,
    broadcast_to,
    enable_shape_checks,
    flatten,
    flatten_axes,
    index,
    named,
    ravel,
    rename,
    roll,
    slice,
    split,
    take,
    unbind,
    unflatten_axis,
    updated_slice,
)
from .haxtyping import Named
from .hof import fold, map, scan, vmap
from .jax_utils import tree_checkpoint_name
from .ops import (
    clip,
    allclose,
    array_equal,
    array_equiv,
    isclose,
    pad_left,
    pad,
    trace,
    tril,
    triu,
    nonzero,
    unique,
    unique_values,
    unique_counts,
    unique_inverse,
    unique_all,
    packbits,
    unpackbits,
    searchsorted,
    bincount,
    where,
)
<<<<<<< HEAD
from .partitioning import auto_sharded, axis_mapping, fsdp, named_jit, shard, shard_map, shard_with_axis_mapping
=======

from .poly import (
    poly,
    polyadd,
    polysub,
    polymul,
    polydiv,
    polyint,
    polyder,
    polyval,
    polyfit,
    roots,
    trim_zeros,
    vander,
)

from .fft import (
    fft,
    fftfreq,
    fftshift,
    hfft,
    ifft,
    ifftshift,
    ihfft,
    irfft,
    rfft,
    rfftfreq,
)
from .partitioning import auto_sharded, axis_mapping, fsdp, named_jit, set_mesh, shard, shard_with_axis_mapping
>>>>>>> 912e9733
from .specialized_fns import top_k
from .types import Scalar
from .util import is_named_array
from .wrap import (
    ReductionFunction,
    SimpleReductionFunction,
    wrap_axiswise_call,
    wrap_elemwise_binary,
    wrap_elemwise_unary,
    wrap_reduction_call,
)

T = t.TypeVar("T")
A = t.TypeVar("A", Scalar, NamedArray, jnp.ndarray)


# creation routines
def zeros(shape: AxisSpec, dtype: Optional[DTypeLike] = None) -> NamedArray:
    """Creates a NamedArray with all elements set to 0"""
    if dtype is None:
        dtype = jnp.float32
    return full(shape, 0, dtype)


def ones(shape: AxisSpec, dtype: Optional[DTypeLike] = None) -> NamedArray:
    """Creates a NamedArray with all elements set to 1"""
    if dtype is None:
        dtype = jnp.float32
    return full(shape, 1, dtype)


def full(shape: AxisSpec, fill_value: T, dtype: Optional[DTypeLike] = None) -> NamedArray:
    """Creates a NamedArray with all elements set to `fill_value`"""
    if isinstance(shape, Axis):
        return NamedArray(jnp.full(shape=shape.size, fill_value=fill_value, dtype=dtype), (shape,))
    else:
        x_shape = to_jax_shape(shape)
        return NamedArray(jnp.full(shape=x_shape, fill_value=fill_value, dtype=dtype), shape)


def zeros_like(a: NamedArray, dtype=None) -> NamedArray:
    """Creates a NamedArray with all elements set to 0"""
    return NamedArray(jnp.zeros_like(a.array, dtype=dtype), a.axes)


def ones_like(a: NamedArray, dtype=None) -> NamedArray:
    """Creates a NamedArray with all elements set to 1"""
    return NamedArray(jnp.ones_like(a.array, dtype=dtype), a.axes)


def full_like(a: NamedArray, fill_value: T, dtype: Optional[DTypeLike] = None) -> NamedArray:
    """Creates a NamedArray with all elements set to `fill_value`"""
    return NamedArray(jnp.full_like(a.array, fill_value, dtype=dtype), a.axes)


def arange(axis: AxisSpec, *, start=0, step=1, dtype: Optional[DTypeLike] = None) -> NamedArray:
    """
    Version of jnp.arange that returns a NamedArray.

    This version differs from jnp.arange (beyond the obvious NamedArray) in two ways:

    1) It can work with a start that is a tracer (i.e. a JAX expression), whereas jax arange is not able to handle
    tracers.
    2) Axis can be more than one axis, in  which case it's equivalent to arange of the product of sizes, followed by
    reshape.

    Examples

    ```python
    X, Y = hax.make_axes(X=3, Y=4)
    # Create a NamedArray along a single axis
    arr = hax.arange(X)  # equivalent to jnp.arange(0, 3, 1)
    # 2D
    arr = hax.arange((X, Y))  # equivalent to jnp.arange(0, 12, 1).reshape(3, 4)
    ```

    """
    size = axis_size(axis)

    arr = jax.lax.iota(dtype=dtype or jnp.result_type(start), size=size) * step + start
    arr = arr.reshape(to_jax_shape(axis))
    return NamedArray(arr, axis_spec_to_tuple(axis))


# TODO: add overrides for arraylike start/stop to linspace, logspace, geomspace
def linspace(
    axis: AxisSelector, *, start: float, stop: float, endpoint: bool = True, dtype: Optional[DTypeLike] = None
) -> NamedArray:
    """
    Version of jnp.linspace that returns a NamedArray.
    If `axis` is a string, the default number of samples (50, per numpy) will be used.
    """
    if isinstance(axis, str):
        axis = Axis(axis, 50)
    return NamedArray(jnp.linspace(start, stop, axis.size, endpoint=endpoint, dtype=dtype), (axis,))


def logspace(
    axis: AxisSelector,
    *,
    start: float,
    stop: float,
    endpoint: bool = True,
    base: float = 10.0,
    dtype: Optional[DTypeLike] = None,
) -> NamedArray:
    """
    Version of jnp.logspace that returns a NamedArray.
    If `axis` is a string, the default number of samples (50, per numpy) will be used.
    """
    if isinstance(axis, str):
        axis = Axis(axis, 50)
    return NamedArray(jnp.logspace(start, stop, axis.size, endpoint=endpoint, base=base, dtype=dtype), (axis,))


def geomspace(
    axis: AxisSelector, *, start: float, stop: float, endpoint: bool = True, dtype: Optional[DTypeLike] = None
) -> NamedArray:
    """
    Version of jnp.geomspace that returns a NamedArray.
    If `axis` is a string, the default number of samples (50, per numpy) will be used.
    """
    if isinstance(axis, str):
        axis = Axis(axis, 50)
    return NamedArray(jnp.geomspace(start, stop, axis.size, endpoint=endpoint, dtype=dtype), (axis,))


def stack(axis: AxisSelector, arrays: Sequence[NamedArray]) -> NamedArray:
    """Version of [jax.numpy.stack][] that returns a NamedArray"""
    if isinstance(axis, str):
        axis = Axis(axis, len(arrays))
    if len(arrays) == 0:
        return zeros(axis)
    arrays = [a.rearrange(arrays[0].axes) for a in arrays]
    return NamedArray(jnp.stack([a.array for a in arrays], axis=0), (axis,) + arrays[0].axes)


def repeat(
    a: NamedArray, repeats: int | jnp.ndarray, axis: AxisSelector, total_repeat_length: Optional[int] = None
) -> NamedArray:
    """Version of [jax.numpy.repeat][] that returns a NamedArray"""
    index = a.axis_indices(axis)
    if index is None:
        raise ValueError(f"Axis {axis} not found in array {a}")

    return named(
        jnp.repeat(a.array, repeats, axis=index, total_repeat_length=total_repeat_length),
        a.axes[:index] + (axis_name(axis),) + a.axes[index + 1 :],
    )


def tile(a: NamedArray, reps: dict[AxisSelector, int]) -> NamedArray:
    """
    Version of [jax.numpy.tile][] that returns a NamedArray.

    As with the non-named tile, you can add new axes by passing a dict with an axis name as the key
    and the number of reps as the value. The size of the axis (if it exists) will be ignored for new dims.
    That is, the size of the resulting axis will be the number of reps for a new axis, and the size of the
    original axis times the number of reps for an existing axis.
    """
    # we need to convert the reps to a sequence of ints
    new_dims = []
    dim_reps = [1] * len(a.axes)
    for ax, i in reps.items():
        index = a.axis_indices(ax)
        if index is None:
            new_dims.append(Axis(axis_name(ax), i))
        else:
            dim_reps[index] = i

    if len(new_dims) > 0:
        dim_reps = [ax.size for ax in new_dims] + dim_reps

    out_axes = tuple(new_dims) + tuple(ax.name for ax in a.axes)

    return named(jnp.tile(a.array, dim_reps), out_axes)


def concatenate(axis: AxisSelector, arrays: Sequence[NamedArray]) -> NamedArray:
    """Version of [jax.numpy.concatenate][] that returns a NamedArray. The returns array will have the same axis names in the
    same order as the first, with the selected axis extended by the sum of the sizes of the selected axes in the
    concatenated arrays."""
    aname = axis_name(axis)
    total_size: int = _sum(a.resolve_axis(aname).size for a in arrays)  # type: ignore
    if isinstance(axis, str):
        axis = Axis(axis, total_size)
    elif total_size != axis.size:
        raise ValueError(
            f"Cannot concatenate arrays along axis {aname} of size {axis.size} with total size {total_size}"
        )

    if len(arrays) == 0:
        return zeros(axis)

    axis_index = arrays[0].axis_indices(aname)
    if axis_index is None:
        raise ValueError(f"Axis {aname} not found in 0th array {arrays[0]}")

    axes: tuple[AxisSelector, ...] = arrays[0].axes
    # we want to use the axis name for `axis`, because it's not uncommon for those to be different lengths in the arrays
    axes = axes[:axis_index] + (aname,) + axes[axis_index + 1 :]
    arrays = [a.rearrange(axes) for a in arrays]

    new_axes = arrays[0].axes[:axis_index] + (axis,) + arrays[0].axes[axis_index + 1 :]
    return NamedArray(jnp.concatenate([a.array for a in arrays], axis=axis_index), new_axes)


# elementwise unary operations
def abs(a: A) -> A:
    return wrap_elemwise_unary(jnp.abs, a)


def absolute(a: A) -> A:
    return wrap_elemwise_unary(jnp.absolute, a)


def angle(a: A) -> A:
    return wrap_elemwise_unary(jnp.angle, a)


def arccos(a: A) -> A:
    return wrap_elemwise_unary(jnp.arccos, a)


def arccosh(a: A) -> A:
    return wrap_elemwise_unary(jnp.arccosh, a)


def arcsin(a: A) -> A:
    return wrap_elemwise_unary(jnp.arcsin, a)


def arcsinh(a: A) -> A:
    return wrap_elemwise_unary(jnp.arcsinh, a)


def arctan(a: A) -> A:
    return wrap_elemwise_unary(jnp.arctan, a)


def arctanh(a: A) -> A:
    return wrap_elemwise_unary(jnp.arctanh, a)


def around(a: A) -> A:
    return wrap_elemwise_unary(jnp.around, a)


def bitwise_count(a: A) -> A:
    return wrap_elemwise_unary(jnp.bitwise_count, a)


def bitwise_invert(a: A) -> A:
    return wrap_elemwise_unary(jnp.bitwise_invert, a)


def bitwise_not(a: A) -> A:
    return wrap_elemwise_unary(jnp.bitwise_not, a)


def cbrt(a: A) -> A:
    return wrap_elemwise_unary(jnp.cbrt, a)


def ceil(a: A) -> A:
    return wrap_elemwise_unary(jnp.ceil, a)


def conj(a: A) -> A:
    return wrap_elemwise_unary(jnp.conj, a)


def conjugate(a: A) -> A:
    return wrap_elemwise_unary(jnp.conjugate, a)


def copy(a: A) -> A:
    return wrap_elemwise_unary(jnp.copy, a)


def cos(a: A) -> A:
    return wrap_elemwise_unary(jnp.cos, a)


def cosh(a: A) -> A:
    return wrap_elemwise_unary(jnp.cosh, a)


def deg2rad(a: A) -> A:
    return wrap_elemwise_unary(jnp.deg2rad, a)


def degrees(a: A) -> A:
    return wrap_elemwise_unary(jnp.degrees, a)


def exp(a: A) -> A:
    return wrap_elemwise_unary(jnp.exp, a)


def exp2(a: A) -> A:
    return wrap_elemwise_unary(jnp.exp2, a)


def expm1(a: A) -> A:
    return wrap_elemwise_unary(jnp.expm1, a)


def fabs(a: A) -> A:
    return wrap_elemwise_unary(jnp.fabs, a)


def fix(a: A) -> A:
    return wrap_elemwise_unary(jnp.fix, a)


def floor(a: A) -> A:
    return wrap_elemwise_unary(jnp.floor, a)


def frexp(a: A) -> A:
    return wrap_elemwise_unary(jnp.frexp, a)


def i0(a: A) -> A:
    return wrap_elemwise_unary(jnp.i0, a)


def imag(a: A) -> A:
    return wrap_elemwise_unary(jnp.imag, a)


def invert(a: A) -> A:
    return wrap_elemwise_unary(jnp.invert, a)


def iscomplex(a: A) -> A:
    return wrap_elemwise_unary(jnp.iscomplex, a)


def isfinite(a: A) -> A:
    return wrap_elemwise_unary(jnp.isfinite, a)


def isinf(a: A) -> A:
    return wrap_elemwise_unary(jnp.isinf, a)


def isnan(a: A) -> A:
    return wrap_elemwise_unary(jnp.isnan, a)


def isneginf(a: A) -> A:
    return wrap_elemwise_unary(jnp.isneginf, a)


def isposinf(a: A) -> A:
    return wrap_elemwise_unary(jnp.isposinf, a)


def isreal(a: A) -> A:
    return wrap_elemwise_unary(jnp.isreal, a)


def log(a: A) -> A:
    return wrap_elemwise_unary(jnp.log, a)


def log10(a: A) -> A:
    return wrap_elemwise_unary(jnp.log10, a)


def log1p(a: A) -> A:
    return wrap_elemwise_unary(jnp.log1p, a)


def log2(a: A) -> A:
    return wrap_elemwise_unary(jnp.log2, a)


def logical_not(a: A) -> A:
    return wrap_elemwise_unary(jnp.logical_not, a)


def ndim(a: A) -> A:
    return wrap_elemwise_unary(jnp.ndim, a)


def negative(a: A) -> A:
    return wrap_elemwise_unary(jnp.negative, a)


def positive(a: A) -> A:
    return wrap_elemwise_unary(jnp.positive, a)


def rad2deg(a: A) -> A:
    return wrap_elemwise_unary(jnp.rad2deg, a)


def radians(a: A) -> A:
    return wrap_elemwise_unary(jnp.radians, a)


def real(a: A) -> A:
    return wrap_elemwise_unary(jnp.real, a)


def reciprocal(a: A) -> A:
    return wrap_elemwise_unary(jnp.reciprocal, a)


def rint(a: A) -> A:
    return wrap_elemwise_unary(jnp.rint, a)


def round(a: A, decimals: int = 0) -> A:
    return wrap_elemwise_unary(jnp.round, a, decimals=decimals)


def rsqrt(a: A) -> A:
    return wrap_elemwise_unary(jax.lax.rsqrt, a)  # nb this is in lax


def sign(a: A) -> A:
    return wrap_elemwise_unary(jnp.sign, a)


def signbit(a: A) -> A:
    return wrap_elemwise_unary(jnp.signbit, a)


def sin(a: A) -> A:
    return wrap_elemwise_unary(jnp.sin, a)


def sinc(a: A) -> A:
    return wrap_elemwise_unary(jnp.sinc, a)


def sinh(a: A) -> A:
    return wrap_elemwise_unary(jnp.sinh, a)


def square(a: A) -> A:
    return wrap_elemwise_unary(jnp.square, a)


def sqrt(a: A) -> A:
    return wrap_elemwise_unary(jnp.sqrt, a)


def tan(a: A) -> A:
    return wrap_elemwise_unary(jnp.tan, a)


def tanh(a: A) -> A:
    return wrap_elemwise_unary(jnp.tanh, a)


def trunc(a: A) -> A:
    return wrap_elemwise_unary(jnp.trunc, a)


# Reduction functions
def all(array: NamedArray, axis: Optional[AxisSelection] = None, *, where: Optional[NamedArray] = None) -> NamedArray:
    """
    Named version of [jax.numpy.all](https://jax.readthedocs.io/en/latest/_autosummary/jax.numpy.all.html#jax.numpy.all).
    """
    return wrap_reduction_call(jnp.all, array, axis, where, single_axis_only=False, supports_where=True)


def amax(array: NamedArray, axis: Optional[AxisSelection] = None, *, where: Optional[NamedArray] = None) -> NamedArray:
    """
    Aliax for max. See max for details.
    """
    return wrap_reduction_call(jnp.amax, array, axis, where, single_axis_only=False, supports_where=True)


def amin(array: NamedArray, axis: Optional[AxisSelection] = None, *, where: Optional[NamedArray] = None) -> NamedArray:
    """
    Aliax for min. See min for details.
    """
    return wrap_reduction_call(jnp.amin, array, axis, where, single_axis_only=False, supports_where=True)


def any(array: NamedArray, axis: Optional[AxisSelection] = None, *, where: Optional[NamedArray] = None) -> NamedArray:
    """True if any elements along a given axis or axes are True. If axis is None, any elements are True."""
    return wrap_reduction_call(jnp.any, array, axis, where, single_axis_only=False, supports_where=True)


def argmax(array: NamedArray, axis: Optional[AxisSelector]) -> NamedArray:
    return wrap_reduction_call(jnp.argmax, array, axis, None, single_axis_only=True, supports_where=False)


def argmin(array: NamedArray, axis: Optional[AxisSelector]) -> NamedArray:
    return wrap_reduction_call(jnp.argmin, array, axis, None, single_axis_only=True, supports_where=False)


def max(array: NamedArray, axis: Optional[AxisSelection] = None, *, where: Optional[NamedArray] = None) -> NamedArray:
    return wrap_reduction_call(jnp.max, array, axis, where, single_axis_only=False, supports_where=True)


def mean(
    array: NamedArray,
    axis: Optional[AxisSelection] = None,
    *,
    where: Optional[NamedArray] = None,
    dtype: Optional[DTypeLike] = None,
) -> NamedArray:
    return wrap_reduction_call(jnp.mean, array, axis, where, single_axis_only=False, supports_where=True, dtype=dtype)


def min(array: NamedArray, axis: Optional[AxisSelection] = None, *, where: Optional[NamedArray] = None) -> NamedArray:
    return wrap_reduction_call(jnp.min, array, axis, where, single_axis_only=False, supports_where=True)


def prod(
    array: NamedArray,
    axis: Optional[AxisSelection] = None,
    *,
    where: Optional[NamedArray] = None,
    dtype: Optional[DTypeLike] = None,
) -> NamedArray:
    return wrap_reduction_call(jnp.prod, array, axis, where, single_axis_only=False, supports_where=True, dtype=dtype)


def std(
    array: NamedArray,
    axis: Optional[AxisSelection] = None,
    *,
    where: Optional[NamedArray] = None,
    ddof: int = 0,
    dtype: Optional[DTypeLike] = None,
) -> NamedArray:
    return wrap_reduction_call(
        jnp.std, array, axis, where, single_axis_only=False, supports_where=True, dtype=dtype, ddof=ddof
    )


def ptp(array: NamedArray, axis: Optional[AxisSelection] = None, *, where: Optional[NamedArray] = None) -> NamedArray:
    return wrap_reduction_call(jnp.ptp, array, axis, where, single_axis_only=False, supports_where=True)


def product(
    array: NamedArray,
    axis: Optional[AxisSelection] = None,
    *,
    where: Optional[NamedArray] = None,
    dtype: Optional[DTypeLike] = None,
) -> NamedArray:
    return wrap_reduction_call(
        jnp.product, array, axis, where, single_axis_only=False, supports_where=True, dtype=dtype
    )


_sum = sum


def sum(
    array: NamedArray,
    axis: Optional[AxisSelection] = None,
    *,
    where: Optional[NamedArray] = None,
    dtype: Optional[DTypeLike] = None,
) -> NamedArray:
    return wrap_reduction_call(jnp.sum, array, axis, where, single_axis_only=False, supports_where=True, dtype=dtype)


def var(
    array: NamedArray,
    axis: Optional[AxisSelection] = None,
    *,
    where: Optional[NamedArray] = None,
    ddof: int = 0,
    dtype: Optional[DTypeLike] = None,
) -> NamedArray:
    return wrap_reduction_call(
        jnp.var, array, axis, where, single_axis_only=False, supports_where=True, dtype=dtype, ddof=ddof
    )


def nanargmax(array: NamedArray, axis: Optional[AxisSelector] = None) -> NamedArray:
    return wrap_reduction_call(jnp.nanargmax, array, axis, None, single_axis_only=True, supports_where=False)


def nanargmin(array: NamedArray, axis: Optional[AxisSelector] = None) -> NamedArray:
    return wrap_reduction_call(jnp.nanargmin, array, axis, None, single_axis_only=True, supports_where=False)


def nanmax(
    array: NamedArray,
    axis: Optional[AxisSelection] = None,
    *,
    where: Optional[NamedArray] = None,
) -> NamedArray:
    return wrap_reduction_call(jnp.nanmax, array, axis, where, single_axis_only=False, supports_where=True)


def nanmean(
    array: NamedArray,
    axis: Optional[AxisSelection] = None,
    *,
    where: Optional[NamedArray] = None,
    dtype: Optional[DTypeLike] = None,
) -> NamedArray:
    return wrap_reduction_call(
        jnp.nanmean, array, axis, where, single_axis_only=False, supports_where=True, dtype=dtype
    )


def nanmin(
    array: NamedArray,
    axis: Optional[AxisSelection] = None,
    *,
    where: Optional[NamedArray] = None,
) -> NamedArray:
    return wrap_reduction_call(jnp.nanmin, array, axis, where, single_axis_only=False, supports_where=True)


def nanprod(
    array: NamedArray,
    axis: Optional[AxisSelection] = None,
    *,
    where: Optional[NamedArray] = None,
    dtype: Optional[DTypeLike] = None,
) -> NamedArray:
    return wrap_reduction_call(
        jnp.nanprod, array, axis, where, single_axis_only=False, supports_where=True, dtype=dtype
    )


def nanstd(
    array: NamedArray,
    axis: Optional[AxisSelection] = None,
    *,
    where: Optional[NamedArray] = None,
    ddof: int = 0,
    dtype: Optional[DTypeLike] = None,
) -> NamedArray:
    return wrap_reduction_call(
        jnp.nanstd, array, axis, where, single_axis_only=False, supports_where=True, dtype=dtype, ddof=ddof
    )


def nansum(
    array: NamedArray,
    axis: Optional[AxisSelection] = None,
    *,
    where: Optional[NamedArray] = None,
    dtype: Optional[DTypeLike] = None,
) -> NamedArray:
    return wrap_reduction_call(
        jnp.nansum, array, axis, where, single_axis_only=False, supports_where=True, dtype=dtype
    )


def nanvar(
    array: NamedArray,
    axis: Optional[AxisSelection] = None,
    *,
    where: Optional[NamedArray] = None,
    ddof: int = 0,
    dtype: Optional[DTypeLike] = None,
) -> NamedArray:
    return wrap_reduction_call(
        jnp.nanvar, array, axis, where, single_axis_only=False, supports_where=True, dtype=dtype, ddof=ddof
    )


# "Normalization" functions that use an axis but don't change the shape


def cumsum(a: NamedArray, axis: AxisSelector, *, dtype: Optional[DTypeLike] = None) -> NamedArray:
    """
    Named version of [jax.numpy.cumsum](https://jax.readthedocs.io/en/latest/_autosummary/jax.numpy.cumsum.html)
    """
    return wrap_axiswise_call(jnp.cumsum, a, axis, dtype=dtype, single_axis_only=True)


def cumprod(a: NamedArray, axis: AxisSelector, dtype: Optional[DTypeLike] = None) -> NamedArray:
    """
    Named version of [jax.numpy.cumprod](https://jax.readthedocs.io/en/latest/_autosummary/jax.numpy.cumprod.html)
    """
    return wrap_axiswise_call(jnp.cumprod, a, axis, dtype=dtype, single_axis_only=True)


def nancumsum(a: NamedArray, axis: AxisSelector, *, dtype: Optional[DTypeLike] = None) -> NamedArray:
    """
    Named version of [jax.numpy.nancumsum](https://jax.readthedocs.io/en/latest/_autosummary/jax.numpy.nancumsum.html)
    """
    return wrap_axiswise_call(jnp.nancumsum, a, axis, dtype=dtype, single_axis_only=True)


def nancumprod(a: NamedArray, axis: AxisSelector, dtype: Optional[DTypeLike] = None) -> NamedArray:
    """
    Named version of [jax.numpy.nancumprod](https://jax.readthedocs.io/en/latest/_autosummary/jax.numpy.nancumprod.html)
    """
    return wrap_axiswise_call(jnp.nancumprod, a, axis, dtype=dtype, single_axis_only=True)


def sort(a: NamedArray, axis: AxisSelector) -> NamedArray:
    """
    Named version of [jax.numpy.sort](https://jax.readthedocs.io/en/latest/_autosummary/jax.numpy.sort.html)
    """
    return wrap_axiswise_call(jnp.sort, a, axis, single_axis_only=True)


def argsort(a: NamedArray, axis: AxisSelector | None, *, stable: bool = False) -> NamedArray:
    """
    Named version of [jax.numpy.argsort](https://jax.readthedocs.io/en/latest/_autosummary/jax.numpy.argsort.html).

    If `axis` is None, the returned array will be a 1D array of indices that would sort the flattened array,
    identical to `jax.numpy.argsort(a.array)`.

    Args:
        stable: If ``True``, ensures that the indices of equal elements preserve their relative order.
    """
    return wrap_axiswise_call(jnp.argsort, a, axis, single_axis_only=True, stable=stable)


# elemwise binary ops


# Note that all the heavy lifting is done by the `wrap_elemwise_binary` decorator
@wrap_elemwise_binary
def add(x1: NamedOrNumeric, x2: NamedOrNumeric, /) -> NamedOrNumeric:
    """
    Named version of [jax.numpy.add](https://jax.readthedocs.io/en/latest/_autosummary/jax.numpy.add.html)
    """
    return jnp.add(x1, x2)  # type: ignore


@wrap_elemwise_binary
def arctan2(x1: NamedOrNumeric, x2: NamedOrNumeric, /) -> NamedOrNumeric:
    """
    Named version of [jax.numpy.arctan2](https://jax.readthedocs.io/en/latest/_autosummary/jax.numpy.arctan2.html)
    """
    return jnp.arctan2(x1, x2)  # type: ignore


@wrap_elemwise_binary
def bitwise_and(x1: NamedOrNumeric, x2: NamedOrNumeric, /) -> NamedOrNumeric:
    """
    Named version of [jax.numpy.bitwise_and](https://jax.readthedocs.io/en/latest/_autosummary/jax.numpy.bitwise_and.html)
    """
    return jnp.bitwise_and(x1, x2)  # type: ignore


@wrap_elemwise_binary
def bitwise_left_shift(x1: NamedOrNumeric, x2: NamedOrNumeric, /) -> NamedOrNumeric:
    """
    Named version of [jax.numpy.bitwise_left_shift](https://jax.readthedocs.io/en/latest/_autosummary/jax.numpy.bitwise_left_shift.html)
    """
    return jnp.bitwise_left_shift(x1, x2)  # type: ignore


@wrap_elemwise_binary
def bitwise_or(x1: NamedOrNumeric, x2: NamedOrNumeric, /) -> NamedOrNumeric:
    """
    Named version of [jax.numpy.bitwise_or](https://jax.readthedocs.io/en/latest/_autosummary/jax.numpy.bitwise_or.html)
    """
    return jnp.bitwise_or(x1, x2)  # type: ignore


@wrap_elemwise_binary
def bitwise_right_shift(x1: NamedOrNumeric, x2: NamedOrNumeric, /) -> NamedOrNumeric:
    """
    Named version of [jax.numpy.bitwise_right_shift](https://jax.readthedocs.io/en/latest/_autosummary/jax.numpy.bitwise_right_shift.html)
    """
    return jnp.bitwise_right_shift(x1, x2)  # type: ignore


@wrap_elemwise_binary
def bitwise_xor(x1: NamedOrNumeric, x2: NamedOrNumeric, /) -> NamedOrNumeric:
    """
    Named version of [jax.numpy.bitwise_xor](https://jax.readthedocs.io/en/latest/_autosummary/jax.numpy.bitwise_xor.html)
    """
    return jnp.bitwise_xor(x1, x2)  # type: ignore


@wrap_elemwise_binary
def divide(x1: NamedOrNumeric, x2: NamedOrNumeric, /) -> NamedOrNumeric:
    """
    Named version of [jax.numpy.divide](https://jax.readthedocs.io/en/latest/_autosummary/jax.numpy.divide.html)
    """
    return jnp.divide(x1, x2)  # type: ignore


@wrap_elemwise_binary
def divmod(x1: NamedOrNumeric, x2: NamedOrNumeric, /) -> NamedOrNumeric:
    """
    Named version of [jax.numpy.divmod](https://jax.readthedocs.io/en/latest/_autosummary/jax.numpy.divmod.html)
    """
    return jnp.divmod(x1, x2)  # type: ignore


@wrap_elemwise_binary
def equal(x1: NamedOrNumeric, x2: NamedOrNumeric, /) -> NamedOrNumeric:
    """
    Named version of [jax.numpy.equal](https://jax.readthedocs.io/en/latest/_autosummary/jax.numpy.equal.html)
    """
    return jnp.equal(x1, x2)  # type: ignore


@wrap_elemwise_binary
def float_power(x1: NamedOrNumeric, x2: NamedOrNumeric, /) -> NamedOrNumeric:
    """
    Named version of [jax.numpy.float_power](https://jax.readthedocs.io/en/latest/_autosummary/jax.numpy.float_power.html)
    """
    return jnp.float_power(x1, x2)  # type: ignore


@wrap_elemwise_binary
def floor_divide(x1: NamedOrNumeric, x2: NamedOrNumeric, /) -> NamedOrNumeric:
    """
    Named version of [jax.numpy.floor_divide](https://jax.readthedocs.io/en/latest/_autosummary/jax.numpy.floor_divide.html)
    """
    return jnp.floor_divide(x1, x2)  # type: ignore


@wrap_elemwise_binary
def fmax(x1: NamedOrNumeric, x2: NamedOrNumeric, /) -> NamedOrNumeric:
    """
    Named version of [jax.numpy.fmax](https://jax.readthedocs.io/en/latest/_autosummary/jax.numpy.fmax.html)
    """
    return jnp.fmax(x1, x2)  # type: ignore


@wrap_elemwise_binary
def fmin(x1: NamedOrNumeric, x2: NamedOrNumeric, /) -> NamedOrNumeric:
    """
    Named version of [jax.numpy.fmin](https://jax.readthedocs.io/en/latest/_autosummary/jax.numpy.fmin.html)
    """
    return jnp.fmin(x1, x2)  # type: ignore


@wrap_elemwise_binary
def fmod(x1: NamedOrNumeric, x2: NamedOrNumeric, /) -> NamedOrNumeric:
    """
    Named version of [jax.numpy.fmod](https://jax.readthedocs.io/en/latest/_autosummary/jax.numpy.fmod.html)
    """
    return jnp.fmod(x1, x2)  # type: ignore


@wrap_elemwise_binary
def greater(x1: NamedOrNumeric, x2: NamedOrNumeric, /) -> NamedOrNumeric:
    """
    Named version of [jax.numpy.greater](https://jax.readthedocs.io/en/latest/_autosummary/jax.numpy.greater.html)
    """
    return jnp.greater(x1, x2)  # type: ignore


@wrap_elemwise_binary
def greater_equal(x1: NamedOrNumeric, x2: NamedOrNumeric, /) -> NamedOrNumeric:
    """
    Named version of [jax.numpy.greater_equal](https://jax.readthedocs.io/en/latest/_autosummary/jax.numpy.greater_equal.html)
    """
    return jnp.greater_equal(x1, x2)  # type: ignore


@wrap_elemwise_binary
def hypot(x1: NamedOrNumeric, x2: NamedOrNumeric, /) -> NamedOrNumeric:
    """
    Named version of [jax.numpy.hypot](https://jax.readthedocs.io/en/latest/_autosummary/jax.numpy.hypot.html)
    """
    return jnp.hypot(x1, x2)  # type: ignore


@wrap_elemwise_binary
def left_shift(x1: NamedOrNumeric, x2: NamedOrNumeric, /) -> NamedOrNumeric:
    """
    Named version of [jax.numpy.left_shift](https://jax.readthedocs.io/en/latest/_autosummary/jax.numpy.left_shift.html)
    """
    return jnp.left_shift(x1, x2)  # type: ignore


@wrap_elemwise_binary
def less(x1: NamedOrNumeric, x2: NamedOrNumeric, /) -> NamedOrNumeric:
    """
    Named version of [jax.numpy.less](https://jax.readthedocs.io/en/latest/_autosummary/jax.numpy.less.html)
    """
    return jnp.less(x1, x2)  # type: ignore


@wrap_elemwise_binary
def less_equal(x1: NamedOrNumeric, x2: NamedOrNumeric, /) -> NamedOrNumeric:
    """
    Named version of [jax.numpy.less_equal](https://jax.readthedocs.io/en/latest/_autosummary/jax.numpy.less_equal.html)
    """
    return jnp.less_equal(x1, x2)  # type: ignore


@wrap_elemwise_binary
def logaddexp(x1: NamedOrNumeric, x2: NamedOrNumeric, /) -> NamedOrNumeric:
    """
    Named version of [jax.numpy.logaddexp](https://jax.readthedocs.io/en/latest/_autosummary/jax.numpy.logaddexp.html)
    """
    return jnp.logaddexp(x1, x2)  # type: ignore


@wrap_elemwise_binary
def logaddexp2(x1: NamedOrNumeric, x2: NamedOrNumeric, /) -> NamedOrNumeric:
    return jnp.logaddexp2(x1, x2)  # type: ignore


@wrap_elemwise_binary
def logical_and(x1: NamedOrNumeric, x2: NamedOrNumeric, /) -> NamedOrNumeric:
    return jnp.logical_and(x1, x2)  # type: ignore


@wrap_elemwise_binary
def logical_or(x1: NamedOrNumeric, x2: NamedOrNumeric, /) -> NamedOrNumeric:
    return jnp.logical_or(x1, x2)  # type: ignore


@wrap_elemwise_binary
def logical_xor(x1: NamedOrNumeric, x2: NamedOrNumeric, /) -> NamedOrNumeric:
    return jnp.logical_xor(x1, x2)  # type: ignore


@wrap_elemwise_binary
def maximum(x1: NamedOrNumeric, x2: NamedOrNumeric, /) -> NamedOrNumeric:
    return jnp.maximum(x1, x2)  # type: ignore


@wrap_elemwise_binary
def minimum(x1: NamedOrNumeric, x2: NamedOrNumeric, /) -> NamedOrNumeric:
    return jnp.minimum(x1, x2)  # type: ignore


@wrap_elemwise_binary
def mod(x1: NamedOrNumeric, x2: NamedOrNumeric, /) -> NamedOrNumeric:
    return jnp.mod(x1, x2)  # type: ignore


@wrap_elemwise_binary
def multiply(x1: NamedOrNumeric, x2: NamedOrNumeric, /) -> NamedOrNumeric:
    return jnp.multiply(x1, x2)  # type: ignore


@wrap_elemwise_binary
def nextafter(x1: NamedOrNumeric, x2: NamedOrNumeric, /) -> NamedOrNumeric:
    return jnp.nextafter(x1, x2)  # type: ignore


@wrap_elemwise_binary
def not_equal(x1: NamedOrNumeric, x2: NamedOrNumeric, /) -> NamedOrNumeric:
    return jnp.not_equal(x1, x2)  # type: ignore


@wrap_elemwise_binary
def power(x1: NamedOrNumeric, x2: NamedOrNumeric, /) -> NamedOrNumeric:
    return jnp.power(x1, x2)  # type: ignore


@wrap_elemwise_binary
def remainder(x1: NamedOrNumeric, x2: NamedOrNumeric, /) -> NamedOrNumeric:
    return jnp.remainder(x1, x2)  # type: ignore


@wrap_elemwise_binary
def right_shift(x1: NamedOrNumeric, x2: NamedOrNumeric, /) -> NamedOrNumeric:
    return jnp.right_shift(x1, x2)  # type: ignore


@wrap_elemwise_binary
def subtract(x1: NamedOrNumeric, x2: NamedOrNumeric, /) -> NamedOrNumeric:
    return jnp.subtract(x1, x2)  # type: ignore


@wrap_elemwise_binary
def true_divide(x1: NamedOrNumeric, x2: NamedOrNumeric, /) -> NamedOrNumeric:
    return jnp.true_divide(x1, x2)  # type: ignore


# deprecated name
concat_axis_specs = concat_axes

__all__ = [
    "debug",
    "random",
    "tree_util",
    "nn",
    "state_dict",
    "field",
    "Axis",
    "AxisSpec",
    "AxisSelection",
    "AxisSelector",
    "make_axes",
    "axis_name",
    "axis_size",
    "NamedArray",
    "broadcast_to",
    "broadcast_axis",
    "named",
    "dot",
    "roll",
    "split",
    "flatten_axes",
    "slice",
    "updated_slice",
    "ds",
    "dslice",
    "dblock",
    "index",
    "take",
    "unbind",
    "rename",
    "rearrange",
    "zeros",
    "ones",
    "full",
    "zeros_like",
    "ones_like",
    "full_like",
    "arange",
    "random",
    "abs",
    "absolute",
    "angle",
    "arccos",
    "arccosh",
    "arcsin",
    "arcsinh",
    "arctan",
    "arctanh",
    "around",
    "bitwise_count",
    "bitwise_invert",
    "bitwise_not",
    "cbrt",
    "ceil",
    "conj",
    "conjugate",
    "copy",
    "cos",
    "cosh",
    "deg2rad",
    "degrees",
    "exp",
    "exp2",
    "expm1",
    "fabs",
    "fix",
    "floor",
    "frexp",
    "i0",
    "imag",
    "iscomplex",
    "isfinite",
    "isinf",
    "isnan",
    "isneginf",
    "isposinf",
    "isreal",
    "log",
    "log10",
    "log1p",
    "log2",
    "logical_not",
    "ndim",
    "negative",
    "positive",
    "rad2deg",
    "radians",
    "real",
    "reciprocal",
    "rint",
    "rsqrt",
    "round",
    "sign",
    "signbit",
    "sin",
    "sinc",
    "sinh",
    "square",
    "sqrt",
    "tan",
    "tanh",
    "trunc",
    "all",
    "amax",
    "amin",
    "any",
    "argmax",
    "argmin",
    "max",
    "mean",
    "min",
    "nanargmax",
    "nanargmin",
    "nanmax",
    "nanmean",
    "nanmin",
    "nanprod",
    "nanstd",
    "nansum",
    "nanvar",
    "prod",
    "product",
    "ptp",
    "std",
    "sum",
    "var",
    "cumsum",
    "cumprod",
    "nancumprod",
    "nancumsum",
    "sort",
    "scan",
    "fold",
    "map",
    "vmap",
    "trace",
    "nonzero",
    "where",
    "unique",
    "unique_values",
    "unique_counts",
    "unique_inverse",
    "unique_all",
    "packbits",
    "unpackbits",
    "searchsorted",
    "bincount",
    "clip",
    "tril",
    "triu",
    "poly",
    "polyadd",
    "polysub",
    "polymul",
    "polydiv",
    "polyint",
    "polyder",
    "polyval",
    "polyfit",
    "roots",
    "trim_zeros",
    "vander",
    "fft",
    "ifft",
    "hfft",
    "ihfft",
    "rfft",
    "irfft",
    "fftfreq",
    "rfftfreq",
    "fftshift",
    "ifftshift",
    "add",
    "arctan2",
    "bitwise_and",
    "bitwise_left_shift",
    "bitwise_or",
    "bitwise_right_shift",
    "bitwise_xor",
    "divide",
    "divmod",
    "equal",
    "float_power",
    "floor_divide",
    "fmax",
    "fmin",
    "fmod",
    "greater",
    "greater_equal",
    "hypot",
    "left_shift",
    "less",
    "less_equal",
    "logaddexp",
    "logaddexp2",
    "logical_and",
    "logical_or",
    "logical_xor",
    "maximum",
    "minimum",
    "mod",
    "multiply",
    "nextafter",
    "not_equal",
    "power",
    "remainder",
    "right_shift",
    "subtract",
    "true_divide",
    "auto_sharded",
    "axis_mapping",
    "named_jit",
    "fsdp",
    "shard_with_axis_mapping",
    "shard_map",
    "shard",
    "enable_shape_checks",
    "are_shape_checks_enabled",
    "allclose",
    "array_equal",
    "array_equiv",
    "isclose",
    "pad_left",
    "pad",
    "stack",
    "concatenate",
    "eliminate_axes",
    "resolve_axis",
    "replace_axis",
    "selects_axis",
    "concat_axes",
    "concat_axis_specs",
    "top_k",
    "ravel",
    "flatten",
    "is_named_array",
    "tree_checkpoint_name",
    "ScanCheckpointPolicy",
    "quantization",
    "util",
    "einsum",
    "broadcast_arrays",
    "unflatten_axis",
    "ReductionFunction",
    "SimpleReductionFunction",
    "NamedArrayAxes",
    "NamedArrayAxesSpec",
    "Named",
    "set_mesh",
]<|MERGE_RESOLUTION|>--- conflicted
+++ resolved
@@ -93,9 +93,16 @@
     bincount,
     where,
 )
-<<<<<<< HEAD
-from .partitioning import auto_sharded, axis_mapping, fsdp, named_jit, shard, shard_map, shard_with_axis_mapping
-=======
+from .partitioning import (
+    auto_sharded,
+    axis_mapping,
+    fsdp,
+    named_jit,
+    set_mesh,
+    shard,
+    shard_map,
+    shard_with_axis_mapping,
+)
 
 from .poly import (
     poly,
@@ -124,8 +131,6 @@
     rfft,
     rfftfreq,
 )
-from .partitioning import auto_sharded, axis_mapping, fsdp, named_jit, set_mesh, shard, shard_with_axis_mapping
->>>>>>> 912e9733
 from .specialized_fns import top_k
 from .types import Scalar
 from .util import is_named_array

--- conflicted
+++ resolved
@@ -1,13 +1,9 @@
-<<<<<<< HEAD
-from typing import Callable, Sequence
-=======
 # Copyright 2025 The Levanter Authors
 #
 # SPDX-License-Identifier: Apache-2.0
 
 
 from typing import Callable, Optional, Sequence
->>>>>>> f302d29f
 
 import equinox as eqx
 import jax

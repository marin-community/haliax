<<<<<<< HEAD
from typing import Optional
=======
import math
from typing import Callable, Optional
>>>>>>> 2c88c4c3

import equinox as eqx
from jaxtyping import PRNGKeyArray

import haliax as hax

from ..axis import AxisSpec
from ..core import NamedArray
from ..jax_utils import named_call
from ..quantization import DotGeneralOp


class Linear(eqx.Module):
    """A named Linear layer. This module allows you to specify multiple named axes for both input
    and output, which is occasionally useful."""

    weight: NamedArray
    bias: Optional[NamedArray]

    In: AxisSpec = eqx.static_field()
    Out: AxisSpec = eqx.static_field()
    dot_general: DotGeneralOp = eqx.field(default_factory=DotGeneralOp.default)

    @staticmethod
    def init(
        In: AxisSpec,
        Out: AxisSpec,
        *,
        key,
        use_bias=True,
        out_first: bool = False,
        dot_general=None,
<<<<<<< HEAD
=======
        init_scale: float = 1.0,
>>>>>>> 2c88c4c3
    ) -> "Linear":
        """

        Args:
            In: AxisSpec: The input axis spec
            Out: AxisSpec: The output axis spec
            key: PRNGKeyArray: The PRNG key to use for initialization
            use_bias: bool: Whether to use a bias term
            out_first: bool: Whether to put output axes first in the weight matrix. out_first is how PyTorch does it.
            dot_general: Callable: The dot_general function to use. Defaults to jax.lax.dot_general. For fp8 or int8
            init_scale: float: The scale to use for initialization. We scale init by 1/sqrt(Input.size)*init_scale
        """
        joint_spec = hax.concat_axis_specs(Out, In) if out_first else hax.concat_axis_specs(In, Out)
        input_size = hax.axis_size(In)
        weight = hax.random.truncated_normal(key, joint_spec, -3, 3) * (init_scale / math.sqrt(input_size))
        bias = hax.zeros(Out) if use_bias else None

        if dot_general is None:
            dot_general = DotGeneralOp.default()

        return Linear(weight, bias, In, Out, dot_general=dot_general)

    @named_call
    def __call__(self, inputs, *, key: Optional[PRNGKeyArray] = None):
        """
        Args:
            inputs (NamedArray): Input array
            key: Not used, but there for compat with other modules
        """
        del key
        q = inputs.dot(self.weight, axis=self.In, dot_general=self.dot_general)
        q = hax.auto_sharded(q)

        if self.bias is not None:
            q = q + self.bias
            q = hax.auto_sharded(q)

        return q

    @property
    def out_first(self):
        # We do it this way because of scan layers
        if isinstance(self.Out, hax.Axis):
            return self.weight.axes[-1] != self.Out
        else:
            return self.weight.axes[-len(self.Out) :] != self.Out<|MERGE_RESOLUTION|>--- conflicted
+++ resolved
@@ -1,9 +1,5 @@
-<<<<<<< HEAD
+import math
 from typing import Optional
-=======
-import math
-from typing import Callable, Optional
->>>>>>> 2c88c4c3
 
 import equinox as eqx
 from jaxtyping import PRNGKeyArray
@@ -36,10 +32,7 @@
         use_bias=True,
         out_first: bool = False,
         dot_general=None,
-<<<<<<< HEAD
-=======
         init_scale: float = 1.0,
->>>>>>> 2c88c4c3
     ) -> "Linear":
         """
 

# Copyright 2025 The Levanter Authors
#
# SPDX-License-Identifier: Apache-2.0


from __future__ import annotations
from dataclasses import dataclass
from typing import TYPE_CHECKING, Any


@dataclass(frozen=True)
class DTypeCategory:
    """Represents a dtype category such as ``float`` or ``int``."""

    name: str
    category: Any

    def __repr__(self) -> str:  # pragma: no cover - trivial
        return self.name


if TYPE_CHECKING:
    # ── STATIC ONLY: re‑export jaxtyping’s aliases so mypy/Pyright/PyCharm see them
    from jaxtyping import (
        Float32 as f32,
        Float64 as f64,
        Float16 as f16,
        BFloat16 as bf16,
        Int8 as i8,
        Int16 as i16,
        Int32 as i32,
        Int64 as i64,
        UInt8 as u8,
        UInt16 as u16,
        UInt32 as u32,
        UInt64 as u64,
        Bool as bool_,
        Complex64 as complex64,
        Complex128 as complex128,
        Float as Float,
        Int as Int,
        UInt as UInt,
    )

    # axes‑only helper
    from typing import Annotated as Named
    from .core import Axis, NamedArray

    def check_axes(**arrays: NamedArray) -> dict[str, Axis]: ...

else:
    # ── RUNTIME: custom wrappers for NamedArray, plus delegation to jaxtyping ──
    import jaxtyping as jt
    import jax.numpy as jnp
    from typing import Annotated
    import inspect
    import typing
    from dataclasses import dataclass, replace

    from .core import (
        Axis,
        NamedArray,
        NamedArrayAxes,
        NamedArrayAxesSpec,
        _parse_namedarray_axes,
    )

    def _with_dtype(axes: NamedArrayAxes, dtype):
        """Attach dtype to axes metadata if not already set."""
        return axes if axes.dtype is not None else replace(axes, dtype=dtype)

    def _make_dtype_wrapper(dtype):
        """Factory for f32, i32, etc."""

        class _Wrapper:
            def __class_getitem__(cls, item):
                # two‑arg form: (BaseType, axes_spec)
                if isinstance(item, tuple) and len(item) == 2:
                    base, axes_spec = item
                else:
                    base, axes_spec = NamedArray, item

                # Delegate non‑NamedArray to jaxtyping
                if base is not NamedArray:
                    # e.g. use jt.Float32 for jnp.float32
                    jaxt = getattr(jt, f"Float{dtype.itemsize*8}") if hasattr(dtype, "itemsize") else jt.Float
                    return jaxt[base, axes_spec]

                # Handle NamedArray path
                axes = _parse_namedarray_axes(axes_spec)
                return Annotated[NamedArray, _with_dtype(axes, dtype)]

        return _Wrapper

    # ── Build all dtype wrappers ─────────────────────────────────────────────
    f32 = _make_dtype_wrapper(jnp.float32)
    f64 = _make_dtype_wrapper(jnp.float64)
    f16 = _make_dtype_wrapper(jnp.float16)
    bf16 = _make_dtype_wrapper(jnp.bfloat16)

    i8 = _make_dtype_wrapper(jnp.int8)
    i16 = _make_dtype_wrapper(jnp.int16)
    i32 = _make_dtype_wrapper(jnp.int32)
    i64 = _make_dtype_wrapper(jnp.int64)

    u8 = _make_dtype_wrapper(jnp.uint8)
    u16 = _make_dtype_wrapper(jnp.uint16)
    u32 = _make_dtype_wrapper(jnp.uint32)
    u64 = _make_dtype_wrapper(jnp.uint64)

    bool_ = _make_dtype_wrapper(jnp.bool_)
    complex64 = _make_dtype_wrapper(jnp.complex64)
    complex128 = _make_dtype_wrapper(jnp.complex128)

    def _make_category_wrapper(name: str, category):
        """Like _make_dtype_wrapper but matches any dtype in the JAX category."""

        class _Wrapper:
            def __class_getitem__(cls, item):
                # same base/axes unpack logic
                if isinstance(item, tuple) and len(item) == 2:
                    base, axes_spec = item
                else:
                    base, axes_spec = NamedArray, item

                # non‑NamedArray → delegate to jaxtyping’s category wrapper
                if base is not NamedArray:
                    return getattr(jt, name)[base, axes_spec]

                # NamedArray path
                axes = _parse_namedarray_axes(axes_spec)
                cat = DTypeCategory(name, category)
                return Annotated[NamedArray, _with_dtype(axes, cat)]

        return _Wrapper

    # Build the category wrappers
    Float = _make_category_wrapper("float", jnp.floating)
    Complex = _make_category_wrapper("complex", jnp.complexfloating)
    Int = _make_category_wrapper("int", jnp.signedinteger)
    UInt = _make_category_wrapper("uInt", jnp.unsignedinteger)

    # ── Named: axes‑only helper ───────────────────────────────────────────────
    class _NamedHelper:
        @classmethod
        def __class_getitem__(self, axes_spec_: tuple[type[NamedArray], NamedArrayAxesSpec]):
            _, axes_spec = axes_spec_
            axes = _parse_namedarray_axes(axes_spec)
            return Annotated[NamedArray, axes]

    Named = _NamedHelper

    __all__ = [
        "Named",
<<<<<<< HEAD
        "f32",
        "f64",
        "f16",
        "bf16",
        "i8",
        "i16",
        "i32",
        "i64",
        "u8",
        "u16",
        "u32",
        "u64",
        "bool_",
        "complex64",
        "complex128",
    ]
=======
        "f32", "f64", "f16", "bf16",
        "i8", "i16", "i32", "i64",
        "u8", "u16", "u32", "u64",
        "bool_", "complex64", "complex128",
    ]

    GenericName = str  # capitalized axis name used for generics

    def _is_generic(name: str) -> bool:
        return bool(name and name[0].isupper())

    def _resolve_unordered(
        arr: NamedArray, spec: NamedArrayAxesSpec, generics: dict[GenericName, Axis]
    ) -> None:
        axes = _parse_namedarray_axes(spec)
        remaining = {ax.name: ax for ax in arr.axes}

        # match explicit axis names first
        for name in axes.before:
            if _is_generic(name):
                continue
            if name not in remaining:
                raise ValueError(f"Axis {name} not found in {arr.axes}")
            remaining.pop(name)

        # assign generics
        leftover = sorted(remaining.items())
        for name in axes.before:
            if not _is_generic(name):
                continue
            if name in generics:
                expected = generics[name]
                if expected.name not in remaining:
                    raise ValueError(
                        f"Generic axis {name} expected {expected.name} but not present"
                    )
                ax = remaining.pop(expected.name)
                if ax.size != expected.size:
                    raise ValueError(
                        f"Generic axis {name} size mismatch: {ax.size} vs {expected.size}"
                    )
            else:
                if not leftover:
                    raise ValueError(f"Not enough axes to resolve generic {name}")
                ax_name, ax = leftover.pop(0)
                remaining.pop(ax_name, None)
                generics[name] = ax

        if not axes.subset and remaining:
            raise ValueError(f"Unexpected axes {list(remaining)} for spec {spec}")


    def check_axes(**arrays: NamedArray) -> dict[str, Axis]:
        """Validate NamedArray arguments against their type annotations and resolve generic axes."""

        frame = inspect.currentframe()
        assert frame is not None
        caller = frame.f_back
        if caller is None:
            raise RuntimeError("check_axes must be called from within a function")

        fn = None
        for obj in caller.f_globals.values():
            if inspect.isfunction(obj) and obj.__code__ is caller.f_code:
                fn = obj
                break
        if fn is None:
            raise RuntimeError("Unable to locate calling function")

        hints = typing.get_type_hints(fn, include_extras=True)
        generics: dict[str, Axis] = {}

        for name, arr in arrays.items():
            spec = hints.get(name)
            if spec is None:
                continue
            ann = _parse_namedarray_axes(spec)
            if ann.ordered:
                if not arr.matches_axes(ann):
                    raise ValueError(f"Array {name} does not match annotation {ann}")
            else:
                _resolve_unordered(arr, spec, generics)

        return generics

    __all__.append("check_axes")
>>>>>>> edc5dc59
<|MERGE_RESOLUTION|>--- conflicted
+++ resolved
@@ -152,7 +152,6 @@
 
     __all__ = [
         "Named",
-<<<<<<< HEAD
         "f32",
         "f64",
         "f16",
@@ -168,12 +167,6 @@
         "bool_",
         "complex64",
         "complex128",
-    ]
-=======
-        "f32", "f64", "f16", "bf16",
-        "i8", "i16", "i32", "i64",
-        "u8", "u16", "u32", "u64",
-        "bool_", "complex64", "complex128",
     ]
 
     GenericName = str  # capitalized axis name used for generics
@@ -255,5 +248,4 @@
 
         return generics
 
-    __all__.append("check_axes")
->>>>>>> edc5dc59
+    __all__.append("check_axes")
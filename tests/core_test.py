import jax
import jax.numpy as jnp
from jax.random import PRNGKey

from haliax import Axis, NamedArray, updated_slice


def test_unary_np_functions():
    Height, Width, Depth = hax.make_axes(Height=2, Width=3, Depth=4)

    m1 = NamedArray(jnp.ones((Height.size, Width.size, Depth.size)), (Height, Width, Depth))

    assert jnp.all(jnp.equal(hax.abs(m1).array, jnp.abs(m1.array)))
    assert jnp.all(jnp.equal(hax.absolute(m1).array, jnp.absolute(m1.array)))
    assert jnp.all(jnp.equal(hax.angle(m1).array, jnp.angle(m1.array)))
    assert jnp.all(jnp.equal(hax.arccos(m1).array, jnp.arccos(m1.array)))
    assert jnp.all(jnp.equal(hax.arccosh(m1).array, jnp.arccosh(m1.array)))
    assert jnp.all(jnp.equal(hax.arcsin(m1).array, jnp.arcsin(m1.array)))
    assert jnp.all(jnp.equal(hax.arcsinh(m1).array, jnp.arcsinh(m1.array)))
    assert jnp.all(jnp.equal(hax.arctan(m1).array, jnp.arctan(m1.array)))
    assert jnp.all(jnp.equal(hax.arctanh(m1).array, jnp.arctanh(m1.array)))
    assert jnp.all(jnp.equal(hax.around(m1).array, jnp.around(m1.array)))
    assert jnp.all(jnp.equal(hax.cbrt(m1).array, jnp.cbrt(m1.array)))


def test_reduction_functions():
    Height, Width, Depth = hax.make_axes(Height=2, Width=3, Depth=4)

    rand_m = jax.random.uniform(PRNGKey(0), (Height.size, Width.size, Depth.size))

    m1 = NamedArray(rand_m, (Height, Width, Depth))

    # sum out everything
    assert jnp.all(jnp.equal(hax.sum(m1), jnp.sum(m1.array)))
    # ensure it's a scalar

    assert jnp.all(jnp.equal(hax.sum(m1, axis=Height).array, jnp.sum(m1.array, axis=0)))
    assert jnp.all(jnp.equal(hax.sum(m1, axis=Width).array, jnp.sum(m1.array, axis=1)))

    # sum out two axes
    assert jnp.all(jnp.equal(hax.sum(m1, axis=(Height, Width)).array, jnp.sum(m1.array, axis=(0, 1))))
    assert jnp.all(jnp.equal(hax.sum(m1, axis=(Width, Height)).array, jnp.sum(m1.array, axis=(1, 0))))
    assert jnp.all(jnp.equal(hax.sum(m1, axis=(Height, Depth)).array, jnp.sum(m1.array, axis=(0, 2))))

    # sum out three axes
    assert jnp.all(
        jnp.equal(
            hax.sum(m1, axis=(Height, Width, Depth)).array,
            jnp.sum(m1.array, axis=(0, 1, 2)),
        )
    )
    assert jnp.all(
        jnp.equal(
            hax.sum(m1, axis=(Width, Height, Depth)).array,
            jnp.sum(m1.array, axis=(1, 0, 2)),
        )
    )

    # argmax
    assert jnp.all(jnp.equal(hax.argmax(m1, axis=None), jnp.argmax(m1.array)))
    assert jnp.all(jnp.equal(hax.argmax(m1, axis=Height).array, jnp.argmax(m1.array, axis=0)))


def test_reduction_functions_with_where():
    H, W, D = hax.make_axes(H=2, W=3, D=4)

    rand_m = jax.random.uniform(PRNGKey(0), (H.size, W.size, D.size))

    m1 = NamedArray(rand_m, (H, W, D))

    mask = m1 > 0.5
    jmask = m1.array > 0.5

    # sum out everything
    assert jnp.all(jnp.equal(hax.sum(m1, where=mask), jnp.sum(rand_m, where=jmask)))
    # ensure it's a scalar

    assert jnp.all(jnp.equal(hax.sum(m1, axis=H, where=mask).array, jnp.sum(rand_m, axis=0, where=jmask)))
    assert jnp.all(jnp.equal(hax.sum(m1, axis=W, where=mask).array, jnp.sum(rand_m, axis=1, where=jmask)))

    assert jnp.all(jnp.equal(hax.sum(m1, axis="H", where=mask).array, jnp.sum(rand_m, axis=0, where=jmask)))

    # sum out two axes
    assert jnp.all(jnp.equal(hax.sum(m1, axis=(H, W), where=mask).array, jnp.sum(rand_m, axis=(0, 1), where=jmask)))
    assert jnp.all(jnp.equal(hax.sum(m1, axis=(W, H), where=mask).array, jnp.sum(rand_m, axis=(1, 0), where=jmask)))
    assert jnp.all(jnp.equal(hax.sum(m1, axis=(H, D), where=mask).array, jnp.sum(rand_m, axis=(0, 2), where=jmask)))

    assert jnp.all(
        jnp.equal(hax.sum(m1, axis=("H", "W"), where=mask).array, jnp.sum(rand_m, axis=(0, 1), where=jmask))
    )

    # sum out three axes
    assert jnp.all(
        jnp.equal(
            hax.sum(m1, axis=(H, W, D), where=mask).array,
            jnp.sum(rand_m, axis=(0, 1, 2), where=jmask),
        )
    )
    assert jnp.all(
        jnp.equal(
            hax.sum(m1, axis=(W, H, D), where=mask).array,
            jnp.sum(rand_m, axis=(1, 0, 2), where=jmask),
        )
    )

    assert jnp.all(
        jnp.equal(hax.sum(m1, axis=("H", "W", "D"), where=mask).array, jnp.sum(rand_m, axis=(0, 1, 2), where=jmask))
    )


def test_split():
    Height, Width, Depth = hax.make_axes(Height=2, Width=3, Depth=4)

    D10 = Axis("Depth", Depth.size * 10)

    rand_m = hax.random.uniform(PRNGKey(0), (Height, Width, D10))
    m = rand_m.array

    splits = hax.split(rand_m, axis=D10, new_axes=[Depth] * 10)

    assert splits[0].axes == (Height, Width, Depth)
    assert len(splits) == 10

    usplits = jnp.split(m, 10, axis=2)

    for i in range(10):
        assert jnp.all(jnp.equal(splits[i].array, usplits[i]))

    # double check string axis
    splits_str = hax.split(rand_m, axis="Depth", new_axes=[Depth] * 10)
    for i in range(10):
        assert jnp.all(jnp.equal(splits_str[i].array, usplits[i]))


def test_take():
    Height, Width, Depth = hax.make_axes(Height=2, Width=3, Depth=4)
    named1 = hax.random.uniform(PRNGKey(0), (Height, Width, Depth))

    assert jnp.all(jnp.equal(hax.take(named1, Height, 0).array, named1.array[0]))

    Index = Axis("Index", 5)
    indices = hax.ones(Index, dtype=jnp.int32)

    named2 = hax.take(named1, Height, indices)
    assert named2.axes == (Index, Width, Depth)

    named2 = hax.take(named1, "Width", indices)
    assert named2.axes == (Height, Index, Depth)

    named2 = hax.take(named1, Depth, indices)
    assert named2.axes == (Height, Width, Index)

    Index2 = Axis("Index2", 3)

    indices2 = hax.ones((Index, Index2), dtype=jnp.int32)

    named2 = hax.take(named1, Height, indices2)
    assert named2.axes == (Index, Index2, Width, Depth)

    named2 = hax.take(named1, "Width", indices2)
    assert named2.axes == (Height, Index, Index2, Depth)

    named2 = hax.take(named1, Depth, indices2)
    assert named2.axes == (Height, Width, Index, Index2)


def test_take_overlapping_names():
    Height, Width, Depth = hax.make_axes(Height=20, Width=30, Depth=40)
    named1 = hax.random.uniform(PRNGKey(0), (Height, Width, Depth))

    Height2 = Axis("Height", 10)
    indices_to_take = hax.arange(Height2, dtype=jnp.int32)
    named2 = hax.take(named1, Height, indices_to_take)

    assert named2.axes == (Height2, Width, Depth)
    assert named2.array.shape == (10, 30, 40)

    assert jnp.all(jnp.equal(named2.array, named1.array[:10]))


def test_take_overlapping_2():
    # https://github.com/stanford-crfm/haliax/issues/13
    def cross_entropy(logits: hax.NamedArray, labels: hax.NamedArray) -> hax.NamedArray:
        return hax.take(logits, Embed, labels)  # extract log probability of the correct token

    Embed, Block, Batch = hax.make_axes(Embed=10, Block=20, Batch=30)
    logits = hax.random.uniform(PRNGKey(0), (Batch, Block, Embed))
    labels = hax.random.randint(PRNGKey(0), (Batch, Block), 0, Embed.size)

    loss = cross_entropy(logits, labels)
    assert loss.axes == (Batch, Block)
    assert jnp.all(loss.array == jnp.take_along_axis(logits.array, labels.array[..., None], axis=-1)[..., 0])

    logits = hax.random.uniform(PRNGKey(0), (Batch, Embed, Block))

    loss = cross_entropy(logits, labels)
    assert loss.axes == (Batch, Block)
    assert jnp.all(loss.array == jnp.take_along_axis(logits.array, labels.array[..., None, :], axis=-2)[..., 0, :])

    index = hax.random.randint(PRNGKey(0), (Block, Batch), 0, Embed.size)
    loss = cross_entropy(logits, index)
    assert loss.axes == (Batch, Block)
    assert jnp.all(
        loss.array == jnp.take_along_axis(logits.array, index.array.transpose()[..., None, :], axis=-2)[..., 0, :]
    )


def test_cumsum_etc():
    Height, Width, Depth = hax.make_axes(Height=2, Width=3, Depth=4)

    named1 = hax.random.uniform(PRNGKey(0), (Height, Width, Depth))

    assert jnp.all(jnp.equal(hax.cumsum(named1, axis=Height).array, jnp.cumsum(named1.array, axis=0)))
    assert hax.cumsum(named1, axis=Height).axes == (Height, Width, Depth)

    assert jnp.all(jnp.equal(hax.cumsum(named1, axis=Width).array, jnp.cumsum(named1.array, axis=1)))
    assert hax.cumsum(named1, axis=Width).axes == (Height, Width, Depth)

    assert jnp.all(jnp.equal(hax.cumsum(named1, axis=Depth).array, jnp.cumsum(named1.array, axis=2)))
    assert hax.cumsum(named1, axis=Depth).axes == (Height, Width, Depth)

    assert jnp.all(jnp.equal(hax.cumprod(named1, axis=Height).array, jnp.cumprod(named1.array, axis=0)))
    assert hax.cumprod(named1, axis=Height).axes == (Height, Width, Depth)

    assert jnp.all(jnp.equal(hax.cumprod(named1, axis=Width).array, jnp.cumprod(named1.array, axis=1)))
    assert hax.cumprod(named1, axis=Width).axes == (Height, Width, Depth)

    assert jnp.all(jnp.equal(hax.cumprod(named1, axis=Depth).array, jnp.cumprod(named1.array, axis=2)))
    assert hax.cumprod(named1, axis=Depth).axes == (Height, Width, Depth)

    assert jnp.all(jnp.equal(hax.argsort(named1, axis=Height).array, jnp.argsort(named1.array, axis=0)))
    assert hax.argsort(named1, axis=Height).axes == (Height, Width, Depth)

    assert jnp.all(jnp.equal(hax.argsort(named1, axis=Width).array, jnp.argsort(named1.array, axis=1)))
    assert hax.argsort(named1, axis=Width).axes == (Height, Width, Depth)


def test_rearrange():
    H, W, D, C = hax.make_axes(H=2, W=3, D=4, C=5)

    named1 = hax.random.uniform(PRNGKey(0), (H, W, D, C))

    assert jnp.all(jnp.equal(hax.rearrange(named1, (C, W, D, H)).array, jnp.transpose(named1.array, (3, 1, 2, 0))))
    assert hax.rearrange(named1, (C, W, D, H)).axes == (C, W, D, H)

    # test str args
    assert jnp.all(
        jnp.equal(hax.rearrange(named1, ("C", "W", "D", "H")).array, jnp.transpose(named1.array, (3, 1, 2, 0)))
    )
    assert hax.rearrange(named1, ("C", "W", "D", "H")).axes == (C, W, D, H)
    # test mixed str and Axis args
    assert jnp.all(jnp.equal(hax.rearrange(named1, ("C", W, "D", H)).array, jnp.transpose(named1.array, (3, 1, 2, 0))))

    # test ellipsis
    assert jnp.all(jnp.equal(hax.rearrange(named1, (C, ..., D)).array, jnp.transpose(named1.array, (3, 0, 1, 2))))

    # this should be ok now

    # test errors for multiply specified axes
    with pytest.raises(ValueError):
        hax.rearrange(named1, (C, W, W, H))

    # test errors for unknown axes
    with pytest.raises(ValueError):
        X = Axis("X", 6)
        hax.rearrange(named1, (C, X, D, H))

    # test for missing axes
    with pytest.raises(ValueError):
        hax.rearrange(named1, (C, W, D))

    # test double ellipsis
    assert hax.rearrange(named1, (C, ..., ...)).axes == (C, H, W, D)

    # test ellipses in different places
    assert hax.rearrange(named1, (..., C, ..., W)).axes == (H, D, C, W)

    assert hax.rearrange(named1, (..., H, ..., D)).axes == (H, W, C, D)

    assert hax.rearrange(named1, (D, ..., H, ...)).axes == (D, H, W, C)


def test_rearrange_unused_ellipsis():
    # Make sure we just ignore the ellipsis if all axes are specified in addition
    H, W, D = hax.make_axes(Height=2, Width=3, Depth=4)

    named1 = hax.random.uniform(PRNGKey(0), (H, W, D))

    assert jnp.all(jnp.equal(hax.rearrange(named1, (H, W, D, ...)).array, named1.array))
    assert hax.rearrange(named1, (H, W, D, ...)).axes == (H, W, D)

    assert jnp.all(jnp.equal(hax.rearrange(named1, (H, ..., W, D)).array, named1.array))
    assert hax.rearrange(named1, (H, ..., W, D)).axes == (H, W, D)

    assert jnp.all(jnp.equal(hax.rearrange(named1, (D, ..., W, H)).array, jnp.transpose(named1.array, (2, 1, 0))))
    assert hax.rearrange(named1, (D, ..., W, H)).axes == (D, W, H)


def test_arange():
    (H,) = hax.make_axes(H=10)

    assert jnp.all(jnp.equal(hax.arange(H).array, jnp.arange(10)))
    assert hax.arange(H).axes == (H,)

    # test stride
    assert jnp.all(jnp.equal(hax.arange(H, step=2).array, jnp.arange(0, 20, 2)))

    # test start and stride
    assert jnp.all(jnp.equal(hax.arange(H, start=2, step=2).array, jnp.arange(2, 22, 2)))


def test_stack():
    H, W = hax.make_axes(H=4, W=3)

    named1 = hax.random.uniform(PRNGKey(0), (H, W))
    named2 = hax.random.uniform(PRNGKey(1), (H, W))

    assert jnp.all(jnp.equal(hax.stack("B", (named1, named2)).array, jnp.stack((named1.array, named2.array), axis=0)))

    named3 = hax.random.uniform(PRNGKey(2), (W, H))
    # test that this rearranges fine
    reord_stack = hax.stack("B", (named1, named3))
    assert jnp.all(jnp.equal(reord_stack.array, jnp.stack((named1.array, named3.array.transpose(1, 0)), axis=0)))
    assert reord_stack.axes == (Axis("B", 2), H, W)


def test_concatenate():
    H1, W = hax.make_axes(H=4, W=3)
    H2 = H1.resize(3)

    named1 = hax.random.uniform(PRNGKey(0), (H1, W))
    named2 = hax.random.uniform(PRNGKey(1), (H2, W))

    assert jnp.all(
        jnp.equal(hax.concatenate("H", (named1, named2)).array, jnp.concatenate((named1.array, named2.array), axis=0))
    )
    assert hax.concatenate("H", (named1, named2)).axes == (Axis("H", 7), W)

    # test that this rearranges fine
    named3 = hax.random.uniform(PRNGKey(2), (W, H2))
    reord_concat = hax.concatenate("H", (named1, named3))
    assert jnp.all(
        jnp.equal(reord_concat.array, jnp.concatenate((named1.array, named3.array.transpose(1, 0)), axis=0))
    )

    # test we can concatenate along the 2nd axis
    named1 = named1.rearrange((W, H1))
    named2 = named2.rearrange((W, H2))

    assert jnp.all(
        jnp.equal(hax.concatenate("H", (named1, named2)).array, jnp.concatenate((named1.array, named2.array), axis=1))
    )
    assert hax.concatenate("H", (named1, named2)).axes == (W, Axis("H", 7))


def test_repeat():
    # Test analogs to this numpy code:
    # x = np.array([[1,2],[3,4]])
    #
    # np.repeat(x, 3, axis=1)
    # array([[1, 1, 1, 2, 2, 2],
    #        [3, 3, 3, 4, 4, 4]])
    #
    # np.repeat(x, [1, 2], axis=0)
    # array([[1, 2],
    #        [3, 4],
    #        [3, 4]])

    H, W = hax.make_axes(H=2, W=2)

    named1 = hax.named([[1, 2], [3, 4]], (H, W))

    assert jnp.all(jnp.equal(hax.repeat(named1, 3, axis=W).array, jnp.repeat(named1.array, 3, axis=1)))
    assert hax.repeat(named1, 3, axis=W).axes == (H, Axis("W", 6))

    assert jnp.all(
        jnp.equal(
            hax.repeat(named1, jnp.array([1, 2]), axis=H).array, jnp.repeat(named1.array, jnp.array([1, 2]), axis=0)
        )
    )
    assert hax.repeat(named1, jnp.array([1, 2]), axis=H).axes == (Axis("H", 3), W)


def test_tile():
    # a = np.array([0, 1, 2])
    #
    # np.tile(a, 2)
    # array([0, 1, 2, 0, 1, 2])
    #
    # np.tile(a, (2, 2))
    # array([[0, 1, 2, 0, 1, 2],
    #        [0, 1, 2, 0, 1, 2]])
    #
    # np.tile(a, (2, 1, 2))
    # array([[[0, 1, 2, 0, 1, 2]],
    #        [[0, 1, 2, 0, 1, 2]]])
    #
    # b = np.array([[1, 2], [3, 4]])
    #
    # np.tile(b, 2)
    # array([[1, 2, 1, 2],
    #        [3, 4, 3, 4]])
    #
    # np.tile(b, (2, 1))
    # array([[1, 2],
    #        [3, 4],
    #        [1, 2],
    #        [3, 4]])
    #
    # c = np.array([1,2,3,4])
    #
    # np.tile(c,(4,1))
    # array([[1, 2, 3, 4],
    #        [1, 2, 3, 4],
    #        [1, 2, 3, 4],
    #        [1, 2, 3, 4]])

    named1 = hax.named([0, 1, 2], "H")

    assert jnp.all(jnp.equal(hax.tile(named1, {"H": 2}).array, jnp.tile(named1.array, 2)))
    assert jnp.all(jnp.equal(hax.tile(named1, {"H": 2, "W": 1}).array, jnp.tile(named1.array, (1, 2))))

    named2 = hax.named([[1, 2], [3, 4]], ("H", "W"))

    assert jnp.all(jnp.equal(hax.tile(named2, {"H": 2}).array, jnp.tile(named2.array, (2, 1))))
    assert jnp.all(jnp.equal(hax.tile(named2, {"H": 2, "W": 1}).array, jnp.tile(named2.array, (2, 1))))

    named3 = hax.named([1, 2, 3, 4], "H")

    assert jnp.all(jnp.equal(hax.tile(named3, {"H": 4, "W": 1}).array, jnp.tile(named3.array, (1, 4))))
    assert jnp.all(jnp.equal(hax.tile(named3, {"H": 4, "W": 1, "D": 1}).array, jnp.tile(named3.array, (1, 1, 4))))


def test_unflatten_axis():
    H, W, D = hax.make_axes(Height=2, Width=3, Depth=4)

    named1 = hax.random.uniform(PRNGKey(0), (H, W, D))
    flattened_HW = named1.flatten_axes((H, W), "Z")

    assert jnp.all(jnp.equal(hax.unflatten_axis(flattened_HW, "Z", (H, W)).array, named1.array))
    assert hax.unflatten_axis(flattened_HW, "Z", (H, W)).axes == (H, W, D)

    assert jnp.all(jnp.equal(hax.unflatten_axis(flattened_HW, "Z", (H, W)).array, named1.array))

    # test that we can unflatten to a different order
    # in general, this won't be equivalent to the original array
    assert not jnp.all(jnp.equal(hax.unflatten_axis(flattened_HW, "Z", (W, H)).array, named1.array.transpose(1, 0, 2)))
    assert hax.unflatten_axis(flattened_HW, "Z", (W, H)).axes == (W, H, D)

    # flatten non-consecutive axes
    flattened_HD = named1.flatten_axes((H, D), "Z")
    assert jnp.all(jnp.equal(hax.unflatten_axis(flattened_HD, "Z", (H, D)).array, named1.array.transpose(0, 2, 1)))
    assert hax.unflatten_axis(flattened_HD, "Z", (H, D)).axes == (H, D, W)


def test_ravel():
    H, W, D = hax.make_axes(Height=2, Width=3, Depth=4)

    named1 = hax.random.uniform(PRNGKey(0), (H, W, D))
    raveled = named1.ravel("Z")

    assert raveled.size == H.size * W.size * D.size
    assert hax.all(hax.equal(raveled, named1.flatten_axes((H, W, D), "Z")))
    assert jnp.all(jnp.equal(raveled.array, jnp.ravel(named1.array)))


def test_rename():
    H, W, D = hax.make_axes(H=2, W=3, D=4)
    H2, W2, D2 = hax.make_axes(H2=2, W2=3, D2=4)

    named1 = hax.random.uniform(PRNGKey(0), (H, W, D))

    assert jnp.all(jnp.equal(hax.rename(named1, {"H": "H2", "W": "W2", "D": "D2"}).array, named1.array))
    assert hax.rename(named1, {"H": "H2", "W": "W2", "D": "D2"}).axes == (H2, W2, D2)

    assert jnp.all(jnp.equal(hax.rename(named1, {"H": H2, "W": "W2"}).array, named1.array))
    assert hax.rename(named1, {"H": H2, "W": "W2"}).axes == (H2, W2, D)

    assert jnp.all(jnp.equal(hax.rename(named1, {H: H2, "W": "W2"}).array, named1.array))
    assert hax.rename(named1, {H: H2, "W": "W2"}).axes == (H2, W2, D)


def test_index():
    H, W, D = hax.make_axes(H=20, W=30, D=40)

    named1 = hax.random.uniform(PRNGKey(0), (H, W, D))

    assert jnp.all(
        jnp.equal(hax.index(named1, {"H": slice(0, 10, 2)}).array, named1.array[0:10:2, :, :])
    )  # type: ignore
    assert hax.index(named1, {"H": slice(0, 10, 2)}).axes == (Axis("H", 5), W, D)  # type: ignore

    # try indexing syntax
    assert jnp.all(jnp.equal(named1[{"H": slice(0, 10, 2)}].array, named1.array[0:10:2, :, :]))
    assert named1[{"H": slice(0, 10, 2)}].axes == (Axis("H", 5), W, D)

    # try indexing syntax with multiple slices
    assert jnp.all(
        jnp.equal(named1[{"H": slice(3, 13, 2), "W": slice(0, 10, 2)}].array, named1.array[3:13:2, 0:10:2, :])
    )

    # try indexing with 1 slice and 1 integer
    assert jnp.all(jnp.equal(named1[{"H": slice(0, 10, 2), "W": 0}].array, named1.array[0:10:2, 0, :]))
    assert named1[{"H": slice(0, 10, 2), "W": 0}].axes == (Axis("H", 5), D)

    # try indexing with 3 integers: returns scalar ndarray
    assert jnp.all(jnp.equal(named1[{"H": 0, "W": 0, "D": 0}], named1.array[0, 0, 0]))


def test_index_with_tracer():
    H, W, D = hax.make_axes(H=20, W=30, D=40)
    named1 = hax.random.uniform(PRNGKey(0), (H, W, D))

    @jax.jit
    def f(idx):
        return named1["H", idx]

    idx = jnp.array([1, 2, 3])
    assert jnp.all(jnp.equal(f(idx).array, named1.array[1:4, :, :]))

    idx = jnp.array(0)
    assert jnp.all(jnp.equal(f(idx).array, named1.array[0, :, :]))


def test_index_array_slices():
    # fancier tests with array slices with named array args
    H, W, D, C, Q, I0 = hax.make_axes(H=10, W=20, D=30, C=40, Q=50, I0=10)

    named1 = hax.random.uniform(PRNGKey(0), (H, W, D, C, Q))
    index_1 = hax.random.randint(PRNGKey(0), (I0,), 0, H.size)

    assert jnp.all(jnp.equal(named1[{"H": index_1}].array, named1.array[index_1.array, :, :]))
    assert named1[{"H": index_1}].axes == (I0, W, D, C, Q)

    # try indexing with 1 array and 1 integer
    assert jnp.all(jnp.equal(named1[{"H": index_1, "W": 0}].array, named1.array[index_1.array, 0, :]))
    assert named1[{"H": index_1, "W": 0}].axes == (I0, D, C, Q)

    # more complex case: advanced indices aren't contiguous
    assert jnp.all(jnp.equal(named1[{"H": index_1, "D": 0}].array, named1.array[index_1.array, :, 0]))
    assert named1[{"H": index_1, "D": 0}].axes == (I0, W, C, Q)

    # https://numpy.org/doc/stable/user/basics.indexing.html#combining-advanced-and-basic-indexing
    # Example
    # Let x.shape be (10, 20, 30, 40, 50) and suppose ind_1 and ind_2 can be broadcast to the shape (2, 3, 4).
    I1, I2, I3 = hax.make_axes(I1=2, I2=3, I3=4)

    ind_1 = hax.random.randint(PRNGKey(0), (I2, I3), 0, W.size)
    ind_2 = hax.random.randint(PRNGKey(0), (I1, I3), 0, D.size)

    # Then x[:, ind_1, ind_2] has shape (10, 2, 3, 4, 40, 50) because the (20, 30)-shaped subspace from X has been replaced with the (2, 3, 4) subspace from the indices.
    assert jnp.all(
        jnp.equal(
            named1[{"W": ind_1, "D": ind_2}].array,
            named1.array[:, ind_1.array.reshape(1, 3, 4), ind_2.array.reshape(2, 1, 4), :],
        )
    )
    assert named1[{"W": ind_1, "D": ind_2}].axes == (H, I1, I2, I3, C, Q)

    # However, x[:, ind_1, :, ind_2] has shape (2, 3, 4, 10, 30, 50) because there is no unambiguous place to drop in the indexing subspace, thus it is tacked-on to the beginning. It is always possible to use .transpose() to move the subspace anywhere desired. Note that this example cannot be replicated using take.
    assert jnp.all(
        jnp.equal(
            named1[{"W": ind_1, "C": ind_2}].array,
            named1.array[:, ind_1.array.reshape(1, 3, 4), :, ind_2.array.reshape(2, 1, 4), :],
        )
    )
    assert named1[{"W": ind_1, "C": ind_2}].axes == (I1, I2, I3, H, D, Q)


def test_slice_nd_shorthand_syntax():
    # syntax like arr["X", 0:10, "Y", 0:10] is supported

    H, W, D = hax.make_axes(H=10, W=20, D=30)

    named1 = hax.random.uniform(PRNGKey(0), (H, W, D))

    assert jnp.all(jnp.equal(named1["H", 0:10, "D", 0:10].array, named1.array[0:10, :, 0:10]))


def test_slice_nd_dslice():
    H, W, D = hax.make_axes(H=10, W=20, D=30)

    named1 = hax.random.uniform(PRNGKey(0), (H, W, D))
    from haliax import ds

    assert jnp.all(jnp.equal(named1["H", ds(0, 5), "D", ds(3, 7)].array, named1.array[0:5, :, 3:10]))
    # test mixed normal and dslice
    assert jnp.all(jnp.equal(named1["H", ds(1, 5), "D", 3:7].array, named1.array[1:6, :, 3:7]))
    assert jnp.all(jnp.equal(named1["H", ds(2, 5), "D", 3].array, named1.array[2:7, :, 3]))
    assert jnp.all(jnp.equal(named1["H", ds(3, 5), "D", 3:10:2].array, named1.array[3:8, :, 3:10:2]))


def test_slice_nd_array_present_dims():
    # tests slicing with arrays that are already present in the named array, which is sometimes ok
    H, W, D = hax.make_axes(H=10, W=20, D=30)

    named1 = hax.random.uniform(PRNGKey(0), (H, W, D))

    index1 = hax.random.randint(PRNGKey(0), (H,), 0, H.size)

    # this is ok, since the H would be eliminated anyway
    assert jnp.all(jnp.equal(named1[{"H": index1}].array, named1.array[index1.array, :, :]))

    # this is not ok, since the H would not be eliminated


<<<<<<< HEAD
def test_broadcast_to():
    H, W, D = hax.make_axes(H=10, W=20, D=30)

    named1 = hax.random.uniform(PRNGKey(0), (H, W, D))

    assert jnp.all(jnp.equal(hax.broadcast_to(named1, (H, W, D)).array, named1.array))

    ZZ = Axis("ZZ", 5)

    assert jnp.all(jnp.equal(hax.broadcast_to(named1, (H, W, D, ZZ)).array, named1.array.reshape(10, 20, 30, 1)))


def test_at_set():
    # tests the at/set syntax, similar to test_index but with jax-style modifications
    HWD = {"H": 10, "W": 20, "D": 30}
    WD = {"W": 20, "D": 30}

    named1 = hax.random.uniform(PRNGKey(0), HWD)
    named2 = hax.random.uniform(PRNGKey(1), HWD)["H", 0:10:2]

    wd_only = hax.random.uniform(PRNGKey(2), WD)

    # set a slice
    r1 = named1.at["H", slice(0, 10, 2)].set(named2)

    assert jnp.all(jnp.equal(r1.array, named1.array.at[0:10:2, :, :].set(named2.array)))

    r2 = named1.at["H", slice(0, 10, 2)].add(named2)

    assert jnp.all(jnp.equal(r2.array, named1.array.at[0:10:2, :, :].add(named2.array)))

    r3 = named1.at["H", slice(0, 10, 2)].mul(named2)

    assert jnp.all(jnp.equal(r3.array, named1.array.at[0:10:2, :, :].mul(named2.array)))

    # set a single axis
    r4 = named1.at["H", :].set(wd_only)

    assert jnp.all(jnp.equal(r4.array, named1.array.at[:, :, :].set(wd_only.array)))
=======
import numpy as np
import pytest

import haliax as hax


def test_scalar_updated_slice():
    # Base case: scalar start on a 1D array
    Seq = hax.Axis("seq", 5)
    arr = hax.arange((Seq,), dtype=int)
    # replace positions 2 and 3 with [100, 101]
    upd = hax.named([100, 101], "seq")

    result = updated_slice(arr, {"seq": 2}, upd)
    # expect [0,1,100,101,4]
    assert np.array_equal(result.array, np.array([0, 1, 100, 101, 4]))


def test_ragged_single_token():
    # Ragged case: one token per batch at different positions
    Batch = hax.Axis("batch", 3)
    Seq = hax.Axis("seq", 5)
    cache = hax.zeros((Batch, Seq), dtype=int)

    # lengths[b] is next free slot for batch b
    lengths = hax.named([0, 1, 2], axis=Batch)
    new_k = hax.named([7, 8, 9], axis=Batch)

    result = updated_slice(cache, {"seq": lengths}, new_k)

    # build expected NumPy array
    exp = np.zeros((3, 5), int)
    exp[0, 0] = 7
    exp[1, 1] = 8
    exp[2, 2] = 9

    assert np.array_equal(result.array, exp)


def test_ragged_multi_token():
    # Ragged case: a block of 2 tokens per batch at different positions
    Batch = hax.Axis("batch", 2)
    Seq = hax.Axis("seq", 5)
    New = hax.Axis("seq", 2)

    cache = hax.zeros((Batch, Seq), dtype=int)
    lengths = hax.named([1, 3], axis=Batch)
    # for batch=0 insert [1,2] at pos=1, for batch=1 insert [3,4] at pos=3
    kv = hax.named([[1, 2], [3, 4]], axis=(Batch, New))

    result = updated_slice(cache, {"seq": lengths}, kv)

    exp = np.zeros((2, 5), int)
    exp[0, 1] = 1
    exp[0, 2] = 2
    exp[1, 3] = 3
    exp[1, 4] = 4

    assert np.array_equal(result.array, exp)


def test_ragged_multi_token_bad_axis_name():
    # Ragged case: a block of 2 tokens per batch at different positions
    Batch = hax.Axis("batch", 2)
    Seq = hax.Axis("seq", 5)
    New = hax.Axis("new", 2)

    cache = hax.zeros((Batch, Seq), dtype=int)
    lengths = hax.named([1, 3], axis=Batch)
    # for batch=0 insert [1,2] at pos=1, for batch=1 insert [3,4] at pos=3
    kv = hax.named([[1, 2], [3, 4]], axis=(Batch, New))

    with pytest.raises(ValueError, match="that are not in the original array with shape "):
        updated_slice(cache, {"seq": lengths}, kv)


def test_update_overflow_error():
    # Overflow: scalar start + update too large for axis → ValueError
    Seq = hax.Axis("seq", 4)
    arr = hax.zeros((Seq,), dtype=int)
    # update of length 3 starting at pos=2 would run off the end (2+3 > 4)
    upd = hax.arange((hax.Axis("seq", 3),), dtype=int)

    with pytest.raises(ValueError):
        updated_slice(arr, {"seq": 2}, upd)
>>>>>>> 58005be8
<|MERGE_RESOLUTION|>--- conflicted
+++ resolved
@@ -1,7 +1,10 @@
 import jax
 import jax.numpy as jnp
+import numpy as np
+import pytest
 from jax.random import PRNGKey
 
+import haliax as hax
 from haliax import Axis, NamedArray, updated_slice
 
 
@@ -604,7 +607,6 @@
     # this is not ok, since the H would not be eliminated
 
 
-<<<<<<< HEAD
 def test_broadcast_to():
     H, W, D = hax.make_axes(H=10, W=20, D=30)
 
@@ -644,11 +646,6 @@
     r4 = named1.at["H", :].set(wd_only)
 
     assert jnp.all(jnp.equal(r4.array, named1.array.at[:, :, :].set(wd_only.array)))
-=======
-import numpy as np
-import pytest
-
-import haliax as hax
 
 
 def test_scalar_updated_slice():
@@ -729,5 +726,4 @@
     upd = hax.arange((hax.Axis("seq", 3),), dtype=int)
 
     with pytest.raises(ValueError):
-        updated_slice(arr, {"seq": 2}, upd)
->>>>>>> 58005be8
+        updated_slice(arr, {"seq": 2}, upd)
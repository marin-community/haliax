# Copyright 2025 The Levanter Authors
#
# SPDX-License-Identifier: Apache-2.0


import numpy as np
import jax
import jax.numpy as jnp

import haliax as hax
from haliax import Axis
from haliax.partitioning import ResourceAxis, axis_mapping
from test_utils import skip_if_not_enough_devices
from haliax.debug import visualize_shardings

Dim1 = Axis("dim1", 8)
Dim2 = Axis("dim2", 8)
Dim3 = Axis("dim3", 2)

resource_map = {
    "dim1": ResourceAxis.DATA,
    "dim2": ResourceAxis.MODEL,
    "dim3": ResourceAxis.REPLICA,
}


def test_visualize_shardings_runs(capsys):
    mesh = jax.sharding.Mesh(
        np.array(jax.devices()).reshape(-1, 1, 1),
        (ResourceAxis.DATA, ResourceAxis.MODEL, ResourceAxis.REPLICA),
    )
    with axis_mapping(resource_map), mesh:
        arr = hax.ones((Dim1, Dim2, Dim3))
        visualize_shardings(arr)

    out = capsys.readouterr().out
    assert "dim1" in out and "dim2" in out and "dim3" in out


@skip_if_not_enough_devices(2, reason="JAX will claim it's unsharded if there's only one device")
def test_visualize_shardings_inside_jit(capsys):
    mesh = jax.sharding.Mesh(np.array(jax.devices()).reshape(-1, 1), (ResourceAxis.DATA, ResourceAxis.MODEL))

<<<<<<< HEAD
=======
    @named_jit
>>>>>>> 9e6d0a2b
    def fn(x):
        x = hax.shard(x)
        visualize_shardings(x)
        return x

    with axis_mapping({"dim1": ResourceAxis.DATA}), mesh:
<<<<<<< HEAD
        x = hax.ones(Dim1)
=======
        x = hax.ones({"dim1": 8 * len(jax.devices())})
>>>>>>> 9e6d0a2b
        x = hax.shard(x)
        fn(x)

    out = capsys.readouterr().out
    assert "dim1" in out


def test_visualize_shardings_plain_array(capsys):
    x = jnp.ones((4, 4))
    visualize_shardings(x)
    out = capsys.readouterr().out
    assert out.strip() != ""


@skip_if_not_enough_devices(2)
def test_visualize_shardings_model_axis(capsys):
    devices = jax.devices()
    mesh = jax.sharding.Mesh(np.array(devices).reshape(-1, 2), (ResourceAxis.DATA, ResourceAxis.MODEL))
    with axis_mapping({"dim1": ResourceAxis.DATA, "dim2": ResourceAxis.MODEL}), mesh:
        arr = hax.ones((Dim1, Dim2))
        visualize_shardings(arr)

    out = capsys.readouterr().out
    assert "dim2" in out<|MERGE_RESOLUTION|>--- conflicted
+++ resolved
@@ -9,7 +9,7 @@
 
 import haliax as hax
 from haliax import Axis
-from haliax.partitioning import ResourceAxis, axis_mapping
+from haliax.partitioning import ResourceAxis, axis_mapping, named_jit
 from test_utils import skip_if_not_enough_devices
 from haliax.debug import visualize_shardings
 
@@ -41,21 +41,15 @@
 def test_visualize_shardings_inside_jit(capsys):
     mesh = jax.sharding.Mesh(np.array(jax.devices()).reshape(-1, 1), (ResourceAxis.DATA, ResourceAxis.MODEL))
 
-<<<<<<< HEAD
-=======
     @named_jit
->>>>>>> 9e6d0a2b
     def fn(x):
         x = hax.shard(x)
         visualize_shardings(x)
         return x
 
     with axis_mapping({"dim1": ResourceAxis.DATA}), mesh:
-<<<<<<< HEAD
-        x = hax.ones(Dim1)
-=======
         x = hax.ones({"dim1": 8 * len(jax.devices())})
->>>>>>> 9e6d0a2b
+        x = hax.shard(x)
         x = hax.shard(x)
         fn(x)
 
